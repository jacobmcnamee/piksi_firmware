##
## Copyright (C) 2009 Uwe Hermann <uwe@hermann-uwe.de>
## Copyright (C) 2010 Piotr Esden-Tempski <piotr@esden.net>
## Copyright (C) 2011 Fergus Noble <fergusnoble@gmail.com>
##
## Derived from libopenstm32 example Makefile.include
##
## This program is free software: you can redistribute it and/or modify
## it under the terms of the GNU General Public License as published by
## the Free Software Foundation, either version 3 of the License, or
## (at your option) any later version.
##
## This program is distributed in the hope that it will be useful,
## but WITHOUT ANY WARRANTY; without even the implied warranty of
## MERCHANTABILITY or FITNESS FOR A PARTICULAR PURPOSE.  See the
## GNU General Public License for more details.
##
## You should have received a copy of the GNU General Public License
## along with this program.  If not, see <http://www.gnu.org/licenses/>.
##

SWIFTNAV_ROOT ?= ..
PREFIX ?= arm-none-eabi
GIT_VERSION := $(shell $(SWIFTNAV_ROOT)/scripts/git-check.sh)
# PREFIX ?= arm-elf
CC = $(PREFIX)-gcc
LD = $(PREFIX)-gcc
OBJCOPY = $(PREFIX)-objcopy
OBJDUMP = $(PREFIX)-objdump

OBJS += \
	$(SWIFTNAV_ROOT)/src/board/nap/nap_common.o \
	$(SWIFTNAV_ROOT)/src/board/nap/nap_exti.o \
	$(SWIFTNAV_ROOT)/src/board/nap/nap_conf.o \
	$(SWIFTNAV_ROOT)/src/board/nap/acq_channel.o \
	$(SWIFTNAV_ROOT)/src/board/nap/track_channel.o \
	$(SWIFTNAV_ROOT)/src/board/nap/cw_channel.o \
	$(SWIFTNAV_ROOT)/src/board/m25_flash.o \
	$(SWIFTNAV_ROOT)/src/board/max2769.o \
	$(SWIFTNAV_ROOT)/src/board/leds.o \
	$(SWIFTNAV_ROOT)/src/peripherals/stm_flash.o \
	$(SWIFTNAV_ROOT)/src/peripherals/spi.o \
	$(SWIFTNAV_ROOT)/src/peripherals/usart.o \
	$(SWIFTNAV_ROOT)/src/peripherals/usart_tx.o \
	$(SWIFTNAV_ROOT)/src/peripherals/usart_rx.o \
	$(SWIFTNAV_ROOT)/src/cfs/cfs-coffee.o \
	$(SWIFTNAV_ROOT)/src/cfs/cfs-coffee-arch.o \
	$(SWIFTNAV_ROOT)/src/init.o \
	$(SWIFTNAV_ROOT)/src/sbp.o \
	$(SWIFTNAV_ROOT)/src/error.o \
	$(SWIFTNAV_ROOT)/src/cw.o \
	$(SWIFTNAV_ROOT)/src/track.o \
	$(SWIFTNAV_ROOT)/src/acq.o \
	$(SWIFTNAV_ROOT)/src/manage.o \
	$(SWIFTNAV_ROOT)/src/settings.o \
	$(SWIFTNAV_ROOT)/src/timing.o \
	$(SWIFTNAV_ROOT)/src/position.o \
	$(SWIFTNAV_ROOT)/src/nmea.o \
<<<<<<< HEAD
	$(SWIFTNAV_ROOT)/src/rtcm.o
=======
	$(SWIFTNAV_ROOT)/src/flash_callbacks.o
>>>>>>> 28a4931e

CFLAGS ?= -O0
CFLAGS += -g -Wall -Wextra -Werror -std=gnu99 \
			 -fdata-sections -ffunction-sections \
			 -fno-common -MD -DSTM32F4 -DGIT_VERSION="\"$(GIT_VERSION)\"" \
			 -mcpu=cortex-m4 -march=armv7e-m -mthumb \
			 -mfloat-abi=hard -mfpu=fpv4-sp-d16

CFLAGS += -I$(SWIFTNAV_ROOT)/src

LDSCRIPT ?= $(SWIFTNAV_ROOT)/stm32/swiftnav.ld
LDFLAGS += -lc -lnosys -T$(LDSCRIPT) -nostartfiles -Wl,--gc-sections \
					 -mcpu=cortex-m4 -march=armv7e-m -mthumb \
					 -mfloat-abi=hard -mfpu=fpv4-sp-d16 \
					 -lopencm3_stm32f4 -lswiftnav-static-cortex-m4 -lm

OOCD ?= openocd
OOCD_INTERFACE ?= flossjtag
OOCD_CONFIG ?= $(SWIFTNAV_ROOT)/stm32/swiftnav.cfg

# Be silent per default, but 'make V=1' will show all compiler calls.
ifneq ($(V),1)
Q := @
NULL := 2>/dev/null
else
LDFLAGS += -Wl,--print-gc-sections
endif

.SUFFIXES: .elf .bin .hex .srec .list .images
.SECONDEXPANSION:
.SECONDARY:

all: images

images: $(BINARY).images
flash: $(BINARY).flash

%.images: %.bin %.hex %.srec %.list
	@echo "*** $* images generated ***"

%.bin: %.elf
	@printf "  OBJCOPY $(*).bin\n"
	$(Q)$(OBJCOPY) -Obinary $(*).elf $(*).bin

%.hex: %.elf
	@printf "  OBJCOPY $(*).hex\n"
	$(Q)$(OBJCOPY) -Oihex $(*).elf $(*).hex

%.srec: %.elf
	@printf "  OBJCOPY $(*).srec\n"
	$(Q)$(OBJCOPY) -Osrec $(*).elf $(*).srec

%.list: %.elf
	@printf "  OBJDUMP $(*).list\n"
	$(Q)$(OBJDUMP) -S $(*).elf > $(*).list

%.elf: $(OBJS)
	@printf "  LD      $(subst $(shell pwd)/,,$(@))\n"
	$(Q)$(LD) -o $(*).elf $(OBJS) -Xlinker -Map=$(*).map $(LDFLAGS)

%.o: %.c Makefile
	@printf "  CC      $(subst $(shell pwd)/,,$(@))\n"
	$(Q)$(CC) $(CFLAGS) -o $@ -c $<

clean:
	$(Q)rm -f $(OBJS)
	$(Q)rm -f $(OBJS:.o=.d)
	$(Q)rm -f *.elf
	$(Q)rm -f *.bin
	$(Q)rm -f *.hex
	$(Q)rm -f *.srec
	$(Q)rm -f *.list
	$(Q)rm -f *.map

%.flash: %.hex
	@printf "  FLASH   $<\n"
	@# IMPORTANT: Don't use "resume", only "reset" will work correctly!
	$(Q)$(OOCD) -f interface/$(OOCD_INTERFACE).cfg \
		    -f $(OOCD_CONFIG) \
		    -c "init" -c "reset halt" \
		    -c "flash write_image erase unlock $(*).hex" \
				-c "verify_image $(*).hex" \
		    -c "reset" \
		    -c "shutdown" $(NULL)

reset:
	@echo "  RESET "
	$(Q)$(OOCD) -f interface/$(OOCD_INTERFACE).cfg \
		    -f $(OOCD_CONFIG) \
		    -c "init" \
		    -c "reset" \
		    -c "shutdown" $(NULL)

ftdi_kextunload:
	sudo kextunload /System/Library/Extensions/FTDIUSBSerialDriver.kext
ftdi_kextload:
	sudo kextload /System/Library/Extensions/FTDIUSBSerialDriver.kext

.PHONY: images clean ftdi_kextload ftdi_kextunload

-include $(OBJS:.o=.d)
<|MERGE_RESOLUTION|>--- conflicted
+++ resolved
@@ -56,26 +56,22 @@
 	$(SWIFTNAV_ROOT)/src/timing.o \
 	$(SWIFTNAV_ROOT)/src/position.o \
 	$(SWIFTNAV_ROOT)/src/nmea.o \
-<<<<<<< HEAD
-	$(SWIFTNAV_ROOT)/src/rtcm.o
-=======
+	$(SWIFTNAV_ROOT)/src/rtcm.o \
 	$(SWIFTNAV_ROOT)/src/flash_callbacks.o
->>>>>>> 28a4931e
 
-CFLAGS ?= -O0
-CFLAGS += -g -Wall -Wextra -Werror -std=gnu99 \
-			 -fdata-sections -ffunction-sections \
-			 -fno-common -MD -DSTM32F4 -DGIT_VERSION="\"$(GIT_VERSION)\"" \
-			 -mcpu=cortex-m4 -march=armv7e-m -mthumb \
-			 -mfloat-abi=hard -mfpu=fpv4-sp-d16
+CFLAGS += -O0 -g -Wall -Wextra -Werror -std=gnu99 \
+          -fdata-sections -ffunction-sections \
+          -fno-common -MD -DSTM32F4 -DGIT_VERSION="\"$(GIT_VERSION)\"" \
+          -mcpu=cortex-m4 -march=armv7e-m -mthumb \
+          -mfloat-abi=hard -mfpu=fpv4-sp-d16
 
 CFLAGS += -I$(SWIFTNAV_ROOT)/src
 
 LDSCRIPT ?= $(SWIFTNAV_ROOT)/stm32/swiftnav.ld
 LDFLAGS += -lc -lnosys -T$(LDSCRIPT) -nostartfiles -Wl,--gc-sections \
-					 -mcpu=cortex-m4 -march=armv7e-m -mthumb \
-					 -mfloat-abi=hard -mfpu=fpv4-sp-d16 \
-					 -lopencm3_stm32f4 -lswiftnav-static-cortex-m4 -lm
+           -mcpu=cortex-m4 -march=armv7e-m -mthumb \
+           -mfloat-abi=hard -mfpu=fpv4-sp-d16 \
+           -lopencm3_stm32f4 -lswiftnav-static-cortex-m4 -lm
 
 OOCD ?= openocd
 OOCD_INTERFACE ?= flossjtag
