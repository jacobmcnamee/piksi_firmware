##
## Copyright (C) 2009 Uwe Hermann <uwe@hermann-uwe.de>
## Copyright (C) 2010 Piotr Esden-Tempski <piotr@esden.net>
## Copyright (C) 2011 Fergus Noble <fergusnoble@gmail.com>
##
## Derived from libopenstm32 example Makefile.include
##
## This program is free software: you can redistribute it and/or modify
## it under the terms of the GNU General Public License as published by
## the Free Software Foundation, either version 3 of the License, or
## (at your option) any later version.
##
## This program is distributed in the hope that it will be useful,
## but WITHOUT ANY WARRANTY; without even the implied warranty of
## MERCHANTABILITY or FITNESS FOR A PARTICULAR PURPOSE.  See the
## GNU General Public License for more details.
##
## You should have received a copy of the GNU General Public License
## along with this program.  If not, see <http://www.gnu.org/licenses/>.
##

SWIFTNAV_ROOT ?= ..
PREFIX ?= arm-none-eabi
GIT_VERSION := $(shell $(SWIFTNAV_ROOT)/scripts/git-check.sh)
# PREFIX ?= arm-elf
CC = $(PREFIX)-gcc
LD = $(PREFIX)-gcc
OBJCOPY = $(PREFIX)-objcopy
OBJDUMP = $(PREFIX)-objdump
<<<<<<< HEAD
# Uncomment this line if you want to use the installed (not local) library.
#TOOLCHAIN_DIR := $(shell dirname `which $(CC)`)/../$(PREFIX)
TOOLCHAIN_DIR = $(SWIFTNAV_ROOT)/../libopencm3
CFLAGS += -O0 -g -Wall -Wextra -Werror -I$(TOOLCHAIN_DIR)/include -I$(SWIFTNAV_ROOT)\
       -fno-common -mcpu=cortex-m3 -mthumb -msoft-float -MD -DSTM32F2 \
       -DGIT_VERSION="\"$(GIT_VERSION)\"" -std=gnu99
#       -DGIT_VERSION="\"$(GIT_VERSION)\"" -std=gnu99 -v
LDSCRIPT ?= $(SWIFTNAV_ROOT)/stm32/swiftnav.ld
LDFLAGS += -lc -lnosys -L$(TOOLCHAIN_DIR)/lib -L$(SWIFTNAV_ROOT)/libswiftnav \
        -L$(TOOLCHAIN_DIR)/lib/stm32/f4 \
        -T$(LDSCRIPT) -nostartfiles -Wl,--gc-sections \
        -mthumb -march=armv7 -mfix-cortex-m3-ldrd -msoft-float -lm
=======

CFLAGS += -O3 -g -Wall -Wextra -Werror -std=gnu99 \
       -fno-common -MD -DSTM32F4 -DGIT_VERSION="\"$(GIT_VERSION)\"" \
			 -mcpu=cortex-m4 -march=armv7e-m -mthumb \
			 -mfloat-abi=hard -mfpu=fpv4-sp-d16

LDSCRIPT ?= $(SWIFTNAV_ROOT)/stm32/swiftnav.ld
LDFLAGS += -lc -lnosys -T$(LDSCRIPT) -nostartfiles -Wl,--gc-sections \
				 	 -mcpu=cortex-m4 -march=armv7e-m -mthumb \
					 -mfloat-abi=hard -mfpu=fpv4-sp-d16 \
					 -lopencm3_stm32f4 -lswiftnav-static-cortex-m4 -lm
>>>>>>> dac95d89

OOCD ?= openocd
OOCD_INTERFACE ?= flossjtag
OOCD_CONFIG ?= $(SWIFTNAV_ROOT)/stm32/swiftnav.cfg

# Be silent per default, but 'make V=1' will show all compiler calls.
ifneq ($(V),1)
Q := @
NULL := 2>/dev/null
else
LDFLAGS += -Wl,--print-gc-sections
endif

.SUFFIXES: .elf .bin .hex .srec .list .images
.SECONDEXPANSION:
.SECONDARY:

all: images

images: $(BINARY).images
flash: $(BINARY).flash

%.images: %.bin %.hex %.srec %.list
	@echo "*** $* images generated ***"

%.bin: %.elf
	@printf "  OBJCOPY $(*).bin\n"
	$(Q)$(OBJCOPY) -Obinary $(*).elf $(*).bin

%.hex: %.elf
	@printf "  OBJCOPY $(*).hex\n"
	$(Q)$(OBJCOPY) -Oihex $(*).elf $(*).hex

%.srec: %.elf
	@printf "  OBJCOPY $(*).srec\n"
	$(Q)$(OBJCOPY) -Osrec $(*).elf $(*).srec

%.list: %.elf
	@printf "  OBJDUMP $(*).list\n"
	$(Q)$(OBJDUMP) -S $(*).elf > $(*).list

%.elf: $(OBJS)
	@printf "  LD      $(subst $(shell pwd)/,,$(@))\n"
	$(Q)$(LD) -o $(*).elf $(OBJS) -Xlinker -Map=$(*).map $(LDFLAGS)

%.o: %.c Makefile
	@printf "  CC      $(subst $(shell pwd)/,,$(@))\n"
	$(Q)$(CC) $(CFLAGS) -o $@ -c $<

clean:
	$(Q)rm -f $(OBJS)
	$(Q)rm -f $(OBJS:.o=.d)
	$(Q)rm -f *.elf
	$(Q)rm -f *.bin
	$(Q)rm -f *.hex
	$(Q)rm -f *.srec
	$(Q)rm -f *.list
	$(Q)rm -f *.map

%.flash: %.hex
	@printf "  FLASH   $<\n"
	@# IMPORTANT: Don't use "resume", only "reset" will work correctly!
	$(Q)$(OOCD) -f interface/$(OOCD_INTERFACE).cfg \
		    -f $(OOCD_CONFIG) \
		    -c "init" -c "reset halt" \
		    -c "flash write_image erase unlock $(*).hex" \
				-c "verify_image $(*).hex" \
		    -c "reset" \
		    -c "shutdown" $(NULL)

reset:
	@echo "  RESET "
	$(Q)$(OOCD) -f interface/$(OOCD_INTERFACE).cfg \
		    -f $(OOCD_CONFIG) \
		    -c "init" \
		    -c "reset" \
		    -c "shutdown" $(NULL)

ftdi_kextunload:
	sudo kextunload /System/Library/Extensions/FTDIUSBSerialDriver.kext
ftdi_kextload:
	sudo kextload /System/Library/Extensions/FTDIUSBSerialDriver.kext

.PHONY: images clean ftdi_kextload ftdi_kextunload

-include $(OBJS:.o=.d)
<|MERGE_RESOLUTION|>--- conflicted
+++ resolved
@@ -27,20 +27,6 @@
 LD = $(PREFIX)-gcc
 OBJCOPY = $(PREFIX)-objcopy
 OBJDUMP = $(PREFIX)-objdump
-<<<<<<< HEAD
-# Uncomment this line if you want to use the installed (not local) library.
-#TOOLCHAIN_DIR := $(shell dirname `which $(CC)`)/../$(PREFIX)
-TOOLCHAIN_DIR = $(SWIFTNAV_ROOT)/../libopencm3
-CFLAGS += -O0 -g -Wall -Wextra -Werror -I$(TOOLCHAIN_DIR)/include -I$(SWIFTNAV_ROOT)\
-       -fno-common -mcpu=cortex-m3 -mthumb -msoft-float -MD -DSTM32F2 \
-       -DGIT_VERSION="\"$(GIT_VERSION)\"" -std=gnu99
-#       -DGIT_VERSION="\"$(GIT_VERSION)\"" -std=gnu99 -v
-LDSCRIPT ?= $(SWIFTNAV_ROOT)/stm32/swiftnav.ld
-LDFLAGS += -lc -lnosys -L$(TOOLCHAIN_DIR)/lib -L$(SWIFTNAV_ROOT)/libswiftnav \
-        -L$(TOOLCHAIN_DIR)/lib/stm32/f4 \
-        -T$(LDSCRIPT) -nostartfiles -Wl,--gc-sections \
-        -mthumb -march=armv7 -mfix-cortex-m3-ldrd -msoft-float -lm
-=======
 
 CFLAGS += -O3 -g -Wall -Wextra -Werror -std=gnu99 \
        -fno-common -MD -DSTM32F4 -DGIT_VERSION="\"$(GIT_VERSION)\"" \
@@ -52,7 +38,6 @@
 				 	 -mcpu=cortex-m4 -march=armv7e-m -mthumb \
 					 -mfloat-abi=hard -mfpu=fpv4-sp-d16 \
 					 -lopencm3_stm32f4 -lswiftnav-static-cortex-m4 -lm
->>>>>>> dac95d89
 
 OOCD ?= openocd
 OOCD_INTERFACE ?= flossjtag
