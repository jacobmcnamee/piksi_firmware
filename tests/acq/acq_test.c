/*
 * Copyright (C) 2011 Fergus Noble <fergusnoble@gmail.com>
 *
 * This program is free software: you can redistribute it and/or modify
 * it under the terms of the GNU General Public License as published by
 * the Free Software Foundation, either version 3 of the License, or
 * (at your option) any later version.
 *
 * This program is distributed in the hope that it will be useful,
 * but WITHOUT ANY WARRANTY; without even the implied warranty of
 * MERCHANTABILITY or FITNESS FOR A PARTICULAR PURPOSE.  See the
 * GNU General Public License for more details.
 *
 * You should have received a copy of the GNU General Public License
 * along with this program.  If not, see <http://www.gnu.org/licenses/>.
 */

#include <stdio.h>
#include <libopencm3/stm32/f4/rcc.h>
#include <libopencm3/stm32/f4/flash.h>
#include <libopencm3/stm32/f4/gpio.h>

#include "main.h"
#include "debug.h"
#include "swift_nap_io.h"
#include "acq.h"
#include "hw/leds.h"
#include "hw/m25_flash.h"

const clock_scale_t hse_16_368MHz_in_65_472MHz_out_3v3 =
{ /* 65.472 MHz */
  .pllm = 16,
  .plln = 256,
  .pllp = 4,
  .pllq = 6,
  .hpre = RCC_CFGR_HPRE_DIV_NONE,
  .ppre1 = RCC_CFGR_PPRE_DIV_4,
  .ppre2 = RCC_CFGR_PPRE_DIV_4,
  .flash_config = FLASH_ICE | FLASH_DCE | FLASH_LATENCY_2WS,
  .apb1_frequency = 16368000,
  .apb2_frequency = 16368000,
};

int main(void)
{
  for (u32 i = 0; i < 600000; i++)
    __asm__("nop");

  led_setup();
<<<<<<< HEAD

  led_on(LED_GREEN);
  led_on(LED_RED);

  debug_setup();
=======
  debug_setup(1);
>>>>>>> dac95d89

  swift_nap_setup();
  swift_nap_reset();

  rcc_clock_setup_hse_3v3(&hse_16_368MHz_in_65_472MHz_out_3v3);

  m25_setup();

//  printf("\n\nFirmware info - git: " GIT_VERSION ", built: " __DATE__ " " __TIME__ "\n\r");
//  printf("--- ACQ TEST ---\n\r");

  printf("ACQ_N_TAPS = %d\n", (unsigned int)ACQ_N_TAPS); for (u64 i=0; i<1000; i++) __asm__("nop");
  printf("ACQ_CODE_PHASE_WIDTH = %d\n",(unsigned int)ACQ_CODE_PHASE_WIDTH); for (u64 i=0; i<1000; i++) __asm__("nop");
  printf("ACQ_CARRIER_FREQ_WIDTH = %d\n",(unsigned int)ACQ_CARRIER_FREQ_WIDTH); for (u64 i=0; i<1000; i++) __asm__("nop");
  printf("TRACK_INIT_CODE_PHASE_WIDTH = %d\n",(unsigned int)TRACK_INIT_CODE_PHASE_WIDTH); for (u64 i=0; i<1000; i++) __asm__("nop");
  printf("TRACK_CARRIER_FREQ_WIDTH = %d\n",(unsigned int)TRACK_CARRIER_FREQ_WIDTH); for (u64 i=0; i<1000; i++) __asm__("nop");
  printf("TRACK_CODE_PHASE_FRACTIONAL_WIDTH = %d\n",(unsigned int)TRACK_CODE_PHASE_FRACTIONAL_WIDTH); for (u64 i=0; i<1000; i++) __asm__("nop");
  printf("TRACK_CODE_PHASE_RATE_WIDTH = %d\n",(unsigned int)TRACK_CODE_PHASE_RATE_WIDTH); for (u64 i=0; i<1000; i++) __asm__("nop");
  printf("CW_CARRIER_FREQ_WIDTH = %d\n",(unsigned int)CW_CARRIER_FREQ_WIDTH); for (u64 i=0; i<1000; i++) __asm__("nop");
//  printf("IIR_COEF_LSB = %d\n",(unsigned int)IIR_COEF_LSB); for (u64 i=0; i<1000; i++) __asm__("nop");
//  printf("IIR_COEF_MSB = %d\n",(unsigned int)IIR_COEF_MSB); for (u64 i=0; i<1000; i++) __asm__("nop");
//  printf("IIR_N_TAPS = %d\n",(unsigned int)IIR_N_TAPS); for (u64 i=0; i<1000; i++) __asm__("nop");
  printf("TRACK_N_CHANNELS = %d\n",(unsigned int)TRACK_N_CHANNELS); for (u64 i=0; i<1000; i++) __asm__("nop");

  printf("ACQ_CODE_PHASE_UNITS_PER_CHIP = %ld\n",(long int)ACQ_CODE_PHASE_UNITS_PER_CHIP); for (u64 i=0; i<1000; i++) __asm__("nop");
  printf("ACQ_CARRIER_FREQ_UNITS_PER_HZ = %10.5f\n",ACQ_CARRIER_FREQ_UNITS_PER_HZ); for (u64 i=0; i<1000; i++) __asm__("nop");
  printf("TRACK_INIT_CODE_PHASE_UNITS_PER_CHIP = %ld\n",(long int)TRACK_INIT_CODE_PHASE_UNITS_PER_CHIP); for (u64 i=0; i<1000; i++) __asm__("nop");
  printf("TRACK_CARRIER_FREQ_UNITS_PER_HZ = %10.5f\n",TRACK_CARRIER_FREQ_UNITS_PER_HZ); for (u64 i=0; i<1000; i++) __asm__("nop");
  printf("TRACK_NOMINAL_CODE_PHASE_RATE = %ld\n",(long int)TRACK_NOMINAL_CODE_PHASE_RATE); for (u64 i=0; i<1000; i++) __asm__("nop");
  printf("TRACK_CODE_PHASE_RATE_UNITS_PER_HZ = %10.5f\n",TRACK_CODE_PHASE_RATE_UNITS_PER_HZ); for (u64 i=0; i<1000; i++) __asm__("nop");
  printf("TRACK_CODE_PHASE_UNITS_PER_CHIP = %ld\n",(long int)TRACK_CODE_PHASE_UNITS_PER_CHIP); for (u64 i=0; i<1000; i++) __asm__("nop");
  printf("CW_CARRIER_FREQ_UNITS_PER_HZ = %10.5f\n",CW_CARRIER_FREQ_UNITS_PER_HZ); for (u64 i=0; i<1000; i++) __asm__("nop");

  u8 git_hash[20];
  get_nap_git_hash(git_hash);
  printf("git_hash = 0x");
  for (u8 i=0;i<20;i++){
    printf("%x",(unsigned int)git_hash[i]);
  }
  printf("\n");
  u8 git_unclean = get_nap_git_unclean();
  printf("git_unclean = %d\n",(unsigned int)git_unclean);

///* Constants derived from NAP Parameters stored in the configuration flash */
//extern u64 ACQ_CODE_PHASE_UNITS_PER_CHIP;
//extern float ACQ_CARRIER_FREQ_UNITS_PER_HZ;
//extern u8 TRACK_INIT_CODE_PHASE_UNITS_PER_CHIP;
//extern float TRACK_CARRIER_FREQ_UNITS_PER_HZ;
//extern u32 TRACK_NOMINAL_CODE_PHASE_RATE;
//extern float TRACK_CODE_PHASE_RATE_UNITS_PER_HZ;
//extern u64 TRACK_CODE_PHASE_UNITS_PER_CHIP;
//extern float CW_CARRIER_FREQ_UNITS_PER_HZ;

  float code_phase;
  float carrier_freq;
  float snr;

  acq_schedule_load(timing_count() + 2000);
  while(!(acq_get_load_done()));
  led_off(LED_GREEN);
  led_off(LED_RED);

  for (u8 prn=0; prn<32; prn++) {
    acq_write_code_blocking(prn);
    acq_start(prn, 0, 1023, -7000, 7000, 300);
    while(!(acq_get_done()));
    acq_get_results(&code_phase, &carrier_freq, &snr);

    printf("PRN %2u - Code phase: %7.2f, Carrier freq: % 7.1f, SNR: %5.2f", prn+1, code_phase, carrier_freq, snr);
    if (snr > 50.0)
      printf("   :D\n");
    else
      printf("\n");
    led_toggle(LED_GREEN);
    led_toggle(LED_RED);
  }

  printf("DONE!\n");
  led_on(LED_GREEN);
  led_off(LED_RED);
  while (1);

	return 0;
}<|MERGE_RESOLUTION|>--- conflicted
+++ resolved
@@ -43,77 +43,28 @@
 
 int main(void)
 {
-  for (u32 i = 0; i < 600000; i++)
-    __asm__("nop");
 
   led_setup();
-<<<<<<< HEAD
-
-  led_on(LED_GREEN);
-  led_on(LED_RED);
-
-  debug_setup();
-=======
   debug_setup(1);
->>>>>>> dac95d89
 
   swift_nap_setup();
   swift_nap_reset();
 
+  led_on(LED_GREEN);
+  led_on(LED_RED);
+  
   rcc_clock_setup_hse_3v3(&hse_16_368MHz_in_65_472MHz_out_3v3);
 
   m25_setup();
 
-//  printf("\n\nFirmware info - git: " GIT_VERSION ", built: " __DATE__ " " __TIME__ "\n\r");
-//  printf("--- ACQ TEST ---\n\r");
-
-  printf("ACQ_N_TAPS = %d\n", (unsigned int)ACQ_N_TAPS); for (u64 i=0; i<1000; i++) __asm__("nop");
-  printf("ACQ_CODE_PHASE_WIDTH = %d\n",(unsigned int)ACQ_CODE_PHASE_WIDTH); for (u64 i=0; i<1000; i++) __asm__("nop");
-  printf("ACQ_CARRIER_FREQ_WIDTH = %d\n",(unsigned int)ACQ_CARRIER_FREQ_WIDTH); for (u64 i=0; i<1000; i++) __asm__("nop");
-  printf("TRACK_INIT_CODE_PHASE_WIDTH = %d\n",(unsigned int)TRACK_INIT_CODE_PHASE_WIDTH); for (u64 i=0; i<1000; i++) __asm__("nop");
-  printf("TRACK_CARRIER_FREQ_WIDTH = %d\n",(unsigned int)TRACK_CARRIER_FREQ_WIDTH); for (u64 i=0; i<1000; i++) __asm__("nop");
-  printf("TRACK_CODE_PHASE_FRACTIONAL_WIDTH = %d\n",(unsigned int)TRACK_CODE_PHASE_FRACTIONAL_WIDTH); for (u64 i=0; i<1000; i++) __asm__("nop");
-  printf("TRACK_CODE_PHASE_RATE_WIDTH = %d\n",(unsigned int)TRACK_CODE_PHASE_RATE_WIDTH); for (u64 i=0; i<1000; i++) __asm__("nop");
-  printf("CW_CARRIER_FREQ_WIDTH = %d\n",(unsigned int)CW_CARRIER_FREQ_WIDTH); for (u64 i=0; i<1000; i++) __asm__("nop");
-//  printf("IIR_COEF_LSB = %d\n",(unsigned int)IIR_COEF_LSB); for (u64 i=0; i<1000; i++) __asm__("nop");
-//  printf("IIR_COEF_MSB = %d\n",(unsigned int)IIR_COEF_MSB); for (u64 i=0; i<1000; i++) __asm__("nop");
-//  printf("IIR_N_TAPS = %d\n",(unsigned int)IIR_N_TAPS); for (u64 i=0; i<1000; i++) __asm__("nop");
-  printf("TRACK_N_CHANNELS = %d\n",(unsigned int)TRACK_N_CHANNELS); for (u64 i=0; i<1000; i++) __asm__("nop");
-
-  printf("ACQ_CODE_PHASE_UNITS_PER_CHIP = %ld\n",(long int)ACQ_CODE_PHASE_UNITS_PER_CHIP); for (u64 i=0; i<1000; i++) __asm__("nop");
-  printf("ACQ_CARRIER_FREQ_UNITS_PER_HZ = %10.5f\n",ACQ_CARRIER_FREQ_UNITS_PER_HZ); for (u64 i=0; i<1000; i++) __asm__("nop");
-  printf("TRACK_INIT_CODE_PHASE_UNITS_PER_CHIP = %ld\n",(long int)TRACK_INIT_CODE_PHASE_UNITS_PER_CHIP); for (u64 i=0; i<1000; i++) __asm__("nop");
-  printf("TRACK_CARRIER_FREQ_UNITS_PER_HZ = %10.5f\n",TRACK_CARRIER_FREQ_UNITS_PER_HZ); for (u64 i=0; i<1000; i++) __asm__("nop");
-  printf("TRACK_NOMINAL_CODE_PHASE_RATE = %ld\n",(long int)TRACK_NOMINAL_CODE_PHASE_RATE); for (u64 i=0; i<1000; i++) __asm__("nop");
-  printf("TRACK_CODE_PHASE_RATE_UNITS_PER_HZ = %10.5f\n",TRACK_CODE_PHASE_RATE_UNITS_PER_HZ); for (u64 i=0; i<1000; i++) __asm__("nop");
-  printf("TRACK_CODE_PHASE_UNITS_PER_CHIP = %ld\n",(long int)TRACK_CODE_PHASE_UNITS_PER_CHIP); for (u64 i=0; i<1000; i++) __asm__("nop");
-  printf("CW_CARRIER_FREQ_UNITS_PER_HZ = %10.5f\n",CW_CARRIER_FREQ_UNITS_PER_HZ); for (u64 i=0; i<1000; i++) __asm__("nop");
-
-  u8 git_hash[20];
-  get_nap_git_hash(git_hash);
-  printf("git_hash = 0x");
-  for (u8 i=0;i<20;i++){
-    printf("%x",(unsigned int)git_hash[i]);
-  }
-  printf("\n");
-  u8 git_unclean = get_nap_git_unclean();
-  printf("git_unclean = %d\n",(unsigned int)git_unclean);
-
-///* Constants derived from NAP Parameters stored in the configuration flash */
-//extern u64 ACQ_CODE_PHASE_UNITS_PER_CHIP;
-//extern float ACQ_CARRIER_FREQ_UNITS_PER_HZ;
-//extern u8 TRACK_INIT_CODE_PHASE_UNITS_PER_CHIP;
-//extern float TRACK_CARRIER_FREQ_UNITS_PER_HZ;
-//extern u32 TRACK_NOMINAL_CODE_PHASE_RATE;
-//extern float TRACK_CODE_PHASE_RATE_UNITS_PER_HZ;
-//extern u64 TRACK_CODE_PHASE_UNITS_PER_CHIP;
-//extern float CW_CARRIER_FREQ_UNITS_PER_HZ;
+  printf("\n\nFirmware info - git: " GIT_VERSION ", built: " __DATE__ " " __TIME__ "\n\r");
+  printf("--- ACQ TEST ---\n\r");
 
   float code_phase;
   float carrier_freq;
   float snr;
 
-  acq_schedule_load(timing_count() + 2000);
+  acq_schedule_load(timing_count() + 1000);
   while(!(acq_get_load_done()));
   led_off(LED_GREEN);
   led_off(LED_RED);
@@ -139,4 +90,4 @@
   while (1);
 
 	return 0;
-}+}
