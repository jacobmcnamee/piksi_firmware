--- conflicted
+++ resolved
@@ -202,14 +202,9 @@
   for (int i = 0; i < 9; i++) {
     sf_word[i] = extract_word(n, 28+i*30, 32, 0);
     // MSBs are D29* and D30*.  LSBs are D1...D30
-<<<<<<< HEAD
-    if (nav_parity(subframe_words[i])) {
-      printf("process_subframe: Parity error!\n");
-=======
     if (nav_parity(&sf_word[i])) {
       printf("SUBFRAME PARITY ERROR\n");
       n->subframe_start_index = 0;  // Mark the subframe as processed
->>>>>>> e6b49b14
       return;
     }
   }
