/*
 * Copyright (C) 2011-2014 Swift Navigation Inc.
 * Contact: Fergus Noble <fergus@swift-nav.com>
 *
 * This source is subject to the license found in the file 'LICENSE' which must
 * be be distributed together with this source. All other rights reserved.
 *
 * THIS CODE AND INFORMATION IS PROVIDED "AS IS" WITHOUT WARRANTY OF ANY KIND,
 * EITHER EXPRESSED OR IMPLIED, INCLUDING BUT NOT LIMITED TO THE IMPLIED
 * WARRANTIES OF MERCHANTABILITY AND/OR FITNESS FOR A PARTICULAR PURPOSE.
 */

#include <math.h>
#include <stdio.h>
#include <string.h>

#include <ch.h>

#include <libswiftnav/almanac.h>
#include <libswiftnav/constants.h>
#include <libswiftnav/coord_system.h>
#include <libswiftnav/sbp.h>

#include "main.h"
#include "board/nap/track_channel.h"
#include "acq.h"
#include "track.h"
#include "timing.h"
#include "position.h"
#include "manage.h"
#include "nmea.h"
#include "sbp.h"
#include "cfs/cfs.h"
#include "cfs/cfs-coffee.h"

/** \defgroup manage Manage
 * Manage acquisition and tracking.
 * Manage how acquisition searches are performed, with data from almanac if
 * available. Transition from acquisition search to initializization of an
 * available tracking channel when a satellite is successfully found. Disable
 * tracking channels that have lost lock on their satellites.
 * \{ */

acq_prn_t acq_prn_param[32];
almanac_t almanac[32];

sbp_msg_callbacks_node_t almanac_callback_node;
void almanac_callback(u16 sender_id, u8 len, u8 msg[], void* context)
{
  (void)sender_id; (void)len; (void) context;

  almanac_t *new_almanac = (almanac_t*)msg;

  printf("Received alamanc for PRN %02d\n", new_almanac->prn);
  memcpy(&almanac[new_almanac->prn-1], new_almanac, sizeof(almanac_t));

  int fd = cfs_open("almanac", CFS_WRITE);
  if (fd != -1) {
    cfs_seek(fd, (new_almanac->prn-1)*sizeof(almanac_t), CFS_SEEK_SET);
    if (cfs_write(fd, new_almanac, sizeof(almanac_t)) != sizeof(almanac_t))
      printf("Error writing to almanac file\n");
    else
      printf("Saved almanac to flash\n");
    cfs_close(fd);
  } else {
    printf("Error opening almanac file\n");
  }
}

static WORKING_AREA_CCM(wa_manage_acq_thread, MANAGE_ACQ_THREAD_STACK);
static msg_t manage_acq_thread(void *arg)
{
  /* TODO: This should be trigged by a semaphore from the acq ISR code, not
   * just ran periodically. */
  (void)arg;
  chRegSetThreadName("manage acq");
  while (TRUE) {
    manage_acq();
  }

  return 0;
}

void manage_acq_setup()
{
  for (u8 prn=0; prn<32; prn++) {
    acq_prn_param[prn].state = ACQ_PRN_UNTRIED;
    acq_prn_param[prn].score = 0;
  }

  int fd = cfs_open("almanac", CFS_READ);
  if (fd != -1) {
    cfs_read(fd, almanac, 32*sizeof(almanac_t));
    printf("Loaded almanac from flash\n");
    cfs_close(fd);
  } else {
    printf("No almanac file present in flash, create an empty one\n");
    cfs_coffee_reserve("almanac", 32*sizeof(almanac_t));
    cfs_coffee_configure_log("almanac", 256, sizeof(almanac_t));

    for (u8 prn=0; prn<32; prn++) {
      almanac[prn].valid = 0;
    }
  }

  sbp_register_cbk(
    MSG_ALMANAC,
    &almanac_callback,
    &almanac_callback_node
  );

  chThdCreateStatic(
      wa_manage_acq_thread,
      sizeof(wa_manage_acq_thread),
      MANAGE_ACQ_THREAD_PRIORITY,
      manage_acq_thread, NULL
  );
}

static void manage_calc_scores(void)
{
  double az, el;
  gps_time_t t;

  if (time_quality != TIME_UNKNOWN)
    t = get_current_time();

  for (u8 prn=0; prn<32; prn++) {
    if (!almanac[prn].valid ||
        time_quality == TIME_UNKNOWN ||
        position_quality == POSITION_UNKNOWN) {
      /* No almanac or position/time information, give it the benefit of the
       * doubt. */
      acq_prn_param[prn].score = 0;
    } else {
      calc_sat_az_el_almanac(&almanac[prn], t.tow, t.wn-1024, position_solution.pos_ecef, &az, &el);
      acq_prn_param[prn].score = (s8)(el/D2R);

      gps_time_t toa;
      toa.wn = almanac[prn].week + 1024;
      toa.tow = almanac[prn].toa;

      double dt_alm = fabs(gpsdifftime(t, toa));
      double dt_pos = fabs(gpsdifftime(t, position_solution.time));

      if (time_quality == TIME_GUESS ||
          dt_pos > 1*24*3600 ||
          dt_alm > 4*24*3600) {
        /* Don't exclude other sats if our time is just a guess, our last
         * position solution was ages ago or our almanac is old. */
        if (acq_prn_param[prn].score < 0)
          acq_prn_param[prn].score = 0;
      }
    }
  }
}

u8 best_prn(void)
{
  s8 best_prn = -1;
  s8 best_score = -1;
  manage_calc_scores();
  for (u8 prn=0; prn<32; prn++) {
    if ((acq_prn_param[prn].state != ACQ_PRN_TRACKING) &&
        (acq_prn_param[prn].state != ACQ_PRN_TRIED) &&
        (acq_prn_param[prn].score > best_score)) {
      best_prn = prn;
      best_score = acq_prn_param[prn].score;
    }
  }

  if (best_score < 0) {
    /* No good satellites right now. Set all back to untried and try again
     * later. */
    for (u8 prn=0; prn<32; prn++) {
      if (acq_prn_param[prn].state == ACQ_PRN_TRIED)
        acq_prn_param[prn].state = ACQ_PRN_UNTRIED;
    }
    printf("acq: restarting PRN search\n");
    return -1;
  }
  return best_prn;
}

/** Manages acquisition searches and starts tracking channels after successful acquisitions. */
void manage_acq()
{
  /* Decide which PRN to try and then start it acquiring. */
  u8 prn = best_prn();
  if (prn == (u8)-1)
    return;

  u32 timer_count;
  float snr, cp, cf;

  acq_set_prn(prn);

<<<<<<< HEAD
    case ACQ_MANAGE_LOADING_COARSE:
      /* TODO: Loading should be part of the acq code not the manage code. */
      if ((u32)nap_timing_count() - acq_manage.coarse_timer_count > 2*SAMPLE_FREQ) {
        printf("Coarse loading timeout %u %u\n", (unsigned int)nap_timing_count(), (unsigned int)acq_manage.coarse_timer_count);
        acq_manage.state = ACQ_MANAGE_START;
        acq_prn_param[acq_manage.prn].state = ACQ_PRN_UNTRIED;
      }
      /* Wait until we are done loading. */
      acq_wait_load_done();

      /* Done loading, now lets set that coarse acquisition going. */
      nap_acq_code_wr_blocking(acq_manage.prn);
      if (almanac[acq_manage.prn].valid && time_quality == TIME_COARSE) {
        gps_time_t t = rx2gpstime(acq_manage.coarse_timer_count);

        double dopp = -calc_sat_doppler_almanac(&almanac[acq_manage.prn], t.tow, t.wn, position_solution.pos_ecef);
        /* TODO: look into accuracy of prediction and possibilities for
         * improvement, e.g. use clock bias estimated by PVT solution. */
        /*printf("Expecting PRN %02d @ %.1f\n", acq_manage.prn+1, dopp);*/
        acq_start(acq_manage.prn, 0, 1023, dopp-4000, dopp+4000, ACQ_FULL_CF_STEP);
      } else {
        acq_start(acq_manage.prn, 0, 1023,
            ACQ_FULL_CF_MIN,
            ACQ_FULL_CF_MAX,
            ACQ_FULL_CF_STEP);
      }
      acq_manage.state = ACQ_MANAGE_RUNNING_COARSE;
      break;

    case ACQ_MANAGE_RUNNING_COARSE:
      /* Wait until we are done acquiring. */
      if (!acq_get_done())
        break;
      /* Done with the coarse acquisition, check if we have found a
       * satellite, if so save the results and start the loading
       * for the fine acquisition. If not, start again choosing a
       * different PRN.
       */
      acq_get_results(&acq_manage.coarse_cp,
                      &acq_manage.coarse_cf,
                      &acq_manage.coarse_snr);
      printf("PRN %d coarse @ %d Hz, %d SNR\n", acq_manage.prn + 1,
                                    (int)acq_manage.coarse_cf,
                                    (int)acq_manage.coarse_snr);
      acq_send_result(acq_manage.prn, acq_manage.coarse_snr,
                      acq_manage.coarse_cp, acq_manage.coarse_cf);
      if (acq_manage.coarse_snr < ACQ_THRESHOLD) {
        /* Didn't find the satellite :( */
        acq_prn_param[acq_manage.prn].state = ACQ_PRN_TRIED;
        acq_manage.state = ACQ_MANAGE_START;
        break;
      }
      /* Looks like we have a winner! */
      acq_manage.state = ACQ_MANAGE_LOADING_FINE;
      acq_manage.fine_timer_count = nap_timing_count() + 20000;
      acq_schedule_load(acq_manage.fine_timer_count);
      break;

    case ACQ_MANAGE_LOADING_FINE:
      if ((u32)nap_timing_count() - acq_manage.fine_timer_count > 2*SAMPLE_FREQ) {
        printf("Fine loading timeout %u %u\n", (unsigned int)nap_timing_count(), (unsigned int)acq_manage.fine_timer_count);
        acq_manage.state = ACQ_MANAGE_START;
        acq_prn_param[acq_manage.prn].state = ACQ_PRN_UNTRIED;
      }
      /* Wait until we are done loading. */
      acq_wait_load_done();

      /* Done loading, now lets set the fine acquisition going. */
      float fine_cp = propagate_code_phase(
                        acq_manage.coarse_cp,
                        acq_manage.coarse_cf,
                        acq_manage.fine_timer_count - acq_manage.coarse_timer_count
                      );
      acq_start(acq_manage.prn,
                fine_cp-ACQ_FINE_CP_WIDTH,
                fine_cp+ACQ_FINE_CP_WIDTH,
                acq_manage.coarse_cf-ACQ_FINE_CF_WIDTH,
                acq_manage.coarse_cf+ACQ_FINE_CF_WIDTH, ACQ_FINE_CF_STEP);
      acq_manage.state = ACQ_MANAGE_RUNNING_FINE;
      break;

    case ACQ_MANAGE_RUNNING_FINE: {
      /* Wait until we are done acquiring. */
      if (!acq_get_done())
        break;
      /* Fine acquisition done, check if we have the satellite still,
       * if so then transition to tracking, otherwise start again with
       * a different PRN.
       */
      float fine_cp, fine_cf;
      acq_get_results(&fine_cp, &fine_cf, &acq_manage.fine_snr);
      printf("PRN %d Fine @ %+.0f Hz,  %.1f SNR\n", acq_manage.prn + 1,
                                  fine_cf,
                                  acq_manage.fine_snr);
      /* BELOW REMOVED - if we found it in coarse then we'll consider it acquired. */
      // TODO: Change SNR calculation so it is valid for fine then reenable this.
      //if (acq_manage.fine_snr < ACQ_THRESHOLD) {
      //  /* Didn't find the satellite :( */
      //  acq_prn_param[acq_manage.prn].state = ACQ_PRN_TRIED;
      //  acq_manage.state = ACQ_MANAGE_START;
      //  break;
      //}
      u8 chan = manage_track_new_acq(acq_manage.fine_snr);
      if (chan == MANAGE_NO_CHANNELS_FREE) {
        /* No channels are free to accept our new satellite :( */
        /* TODO: Perhaps we can try to warm start this one
         * later using another fine acq.
         */
        printf("No channels free :(\n");
        acq_prn_param[acq_manage.prn].state = ACQ_PRN_TRIED;
        acq_manage.state = ACQ_MANAGE_START;
        break;
      }
      /* Transition to tracking. */
      u32 track_count = nap_timing_count() + 20000;
      float track_cp = propagate_code_phase(fine_cp, fine_cf, track_count - acq_manage.fine_timer_count);
=======
  /* We have our PRN chosen, now load some fresh data
   * into the acquisition ram on the Swift NAP for
   * an initial coarse acquisition.
   */
  acq_prn_param[prn].state = ACQ_PRN_ACQUIRING;
  do {
    timer_count = nap_timing_count() + 20000;
    /* acq_load could timeout if we're preempted and miss the timing strobe */
  } while (!acq_load(timer_count));

  /* Done loading, now lets set that coarse acquisition going. */
  if (almanac[prn].valid && time_quality == TIME_COARSE) {
    gps_time_t t = rx2gpstime(timer_count);

    double dopp = -calc_sat_doppler_almanac(&almanac[prn], t.tow, t.wn, position_solution.pos_ecef);
    /* TODO: look into accuracy of prediction and possibilities for
     * improvement, e.g. use clock bias estimated by PVT solution. */
    /*printf("Expecting PRN %02d @ %.1f\n", prn+1, dopp);*/
    acq_search(dopp - 4000, dopp + 4000, ACQ_FULL_CF_STEP);
  } else {
    acq_search(ACQ_FULL_CF_MIN, ACQ_FULL_CF_MAX, ACQ_FULL_CF_STEP);
  }
>>>>>>> 6a5773a8

  /* Done with the coarse acquisition, check if we have found a
   * satellite, if so save the results and start the loading
   * for the fine acquisition. If not, start again choosing a
   * different PRN.
   */
  acq_get_results(&cp, &cf, &snr);
  if (snr < ACQ_THRESHOLD) {
    /* Didn't find the satellite :( */
    acq_prn_param[prn].state = ACQ_PRN_TRIED;
    return;
  }

  printf("acq: PRN %d found @ %d Hz, %d SNR\n", prn + 1, (int)cf, (int)snr);

  u8 chan = manage_track_new_acq(snr);
  if (chan == MANAGE_NO_CHANNELS_FREE) {
    /* No channels are free to accept our new satellite :( */
    /* TODO: Perhaps we can try to warm start this one
     * later using another fine acq.
     */
    printf("No channels free :(\n");
    acq_prn_param[prn].state = ACQ_PRN_TRIED;
    return;
  }
  /* Transition to tracking. */
  u32 track_count = nap_timing_count() + 20000;
  cp = propagate_code_phase(cp, cf, track_count - timer_count);

  // Contrive for the timing strobe to occur at or close to a PRN edge (code phase = 0)
  track_count += 16*(1023.0-cp)*(1.0 + cf / GPS_L1_HZ);

  tracking_channel_init(chan, prn, cf, track_count);
  acq_prn_param[prn].state = ACQ_PRN_TRACKING;
  nap_timing_strobe_wait(100);
}

/** Find an available tracking channel to start tracking an acquired PRN with.
 *
 * \param snr SNR of the acquisition.
 * \return Index of first unused tracking channel.
 */
u8 manage_track_new_acq(float snr)
{
  (void)snr;

  /* Decide which (if any) tracking channel to put
   * a newly acquired satellite into.
   */
  for (u8 i=0; i<nap_track_n_channels; i++) {
    if (tracking_channel[i].state == TRACKING_DISABLED) {
      return i;
    }
  }

  return MANAGE_NO_CHANNELS_FREE;
}

static WORKING_AREA_CCM(wa_manage_track_thread, MANAGE_TRACK_THREAD_STACK);
static msg_t manage_track_thread(void *arg)
{
  (void)arg;
  chRegSetThreadName("manage track");
  while (TRUE) {
    chThdSleepMilliseconds(200);
    DO_EVERY(5,
      manage_track();
      nmea_gpgsa(tracking_channel, 0);
    );
    tracking_send_state();
  }

  return 0;
}

void manage_track_setup()
{
  SETTING("tracking", "n_rollovers", n_rollovers, TYPE_INT);
  chThdCreateStatic(
      wa_manage_track_thread,
      sizeof(wa_manage_track_thread),
      MANAGE_TRACK_THREAD_PRIORITY,
      manage_track_thread, NULL
  );
}

/** Disable any tracking channel whose SNR is below a certain margin. */
void manage_track()
{
  for (u8 i=0; i<nap_track_n_channels; i++) {
    if (tracking_channel[i].state == TRACKING_RUNNING) {
      if (tracking_channel_snr(i) < TRACK_THRESHOLD) {
        tracking_channel[i].snr_below_threshold_count =
          tracking_channel[i].update_count;
        if (tracking_channel[i].update_count > TRACK_SNR_INIT_COUNT &&
            tracking_channel[i].update_count -
              tracking_channel[i].snr_above_threshold_count >
              TRACK_SNR_THRES_COUNT) {
          /* This tracking channel has lost its satellite. */
          printf("Disabling channel %d\n", i);
          tracking_channel_disable(i);
          acq_prn_param[tracking_channel[i].prn].state = ACQ_PRN_TRIED;
        }
      } else {
        tracking_channel[i].snr_above_threshold_count =
          tracking_channel[i].update_count;
      }
    }
  }
}

extern ephemeris_t es[32];
s8 use_tracking_channel(u8 i)
{
  return (tracking_channel[i].state == TRACKING_RUNNING)
      && (es[tracking_channel[i].prn].valid == 1)
      && (es[tracking_channel[i].prn].healthy == 1)
      && (tracking_channel[i].update_count
            - tracking_channel[i].snr_below_threshold_count
            > TRACK_SNR_THRES_COUNT)
      && (tracking_channel[i].TOW_ms > 0);
}

u8 tracking_channels_ready()
{
  u8 n_ready = 0;
  for (u8 i=0; i<nap_track_n_channels; i++) {
    if (use_tracking_channel(i)) {
      n_ready++;
    }
  }
  return n_ready;
}

/** \} */<|MERGE_RESOLUTION|>--- conflicted
+++ resolved
@@ -195,124 +195,6 @@
 
   acq_set_prn(prn);
 
-<<<<<<< HEAD
-    case ACQ_MANAGE_LOADING_COARSE:
-      /* TODO: Loading should be part of the acq code not the manage code. */
-      if ((u32)nap_timing_count() - acq_manage.coarse_timer_count > 2*SAMPLE_FREQ) {
-        printf("Coarse loading timeout %u %u\n", (unsigned int)nap_timing_count(), (unsigned int)acq_manage.coarse_timer_count);
-        acq_manage.state = ACQ_MANAGE_START;
-        acq_prn_param[acq_manage.prn].state = ACQ_PRN_UNTRIED;
-      }
-      /* Wait until we are done loading. */
-      acq_wait_load_done();
-
-      /* Done loading, now lets set that coarse acquisition going. */
-      nap_acq_code_wr_blocking(acq_manage.prn);
-      if (almanac[acq_manage.prn].valid && time_quality == TIME_COARSE) {
-        gps_time_t t = rx2gpstime(acq_manage.coarse_timer_count);
-
-        double dopp = -calc_sat_doppler_almanac(&almanac[acq_manage.prn], t.tow, t.wn, position_solution.pos_ecef);
-        /* TODO: look into accuracy of prediction and possibilities for
-         * improvement, e.g. use clock bias estimated by PVT solution. */
-        /*printf("Expecting PRN %02d @ %.1f\n", acq_manage.prn+1, dopp);*/
-        acq_start(acq_manage.prn, 0, 1023, dopp-4000, dopp+4000, ACQ_FULL_CF_STEP);
-      } else {
-        acq_start(acq_manage.prn, 0, 1023,
-            ACQ_FULL_CF_MIN,
-            ACQ_FULL_CF_MAX,
-            ACQ_FULL_CF_STEP);
-      }
-      acq_manage.state = ACQ_MANAGE_RUNNING_COARSE;
-      break;
-
-    case ACQ_MANAGE_RUNNING_COARSE:
-      /* Wait until we are done acquiring. */
-      if (!acq_get_done())
-        break;
-      /* Done with the coarse acquisition, check if we have found a
-       * satellite, if so save the results and start the loading
-       * for the fine acquisition. If not, start again choosing a
-       * different PRN.
-       */
-      acq_get_results(&acq_manage.coarse_cp,
-                      &acq_manage.coarse_cf,
-                      &acq_manage.coarse_snr);
-      printf("PRN %d coarse @ %d Hz, %d SNR\n", acq_manage.prn + 1,
-                                    (int)acq_manage.coarse_cf,
-                                    (int)acq_manage.coarse_snr);
-      acq_send_result(acq_manage.prn, acq_manage.coarse_snr,
-                      acq_manage.coarse_cp, acq_manage.coarse_cf);
-      if (acq_manage.coarse_snr < ACQ_THRESHOLD) {
-        /* Didn't find the satellite :( */
-        acq_prn_param[acq_manage.prn].state = ACQ_PRN_TRIED;
-        acq_manage.state = ACQ_MANAGE_START;
-        break;
-      }
-      /* Looks like we have a winner! */
-      acq_manage.state = ACQ_MANAGE_LOADING_FINE;
-      acq_manage.fine_timer_count = nap_timing_count() + 20000;
-      acq_schedule_load(acq_manage.fine_timer_count);
-      break;
-
-    case ACQ_MANAGE_LOADING_FINE:
-      if ((u32)nap_timing_count() - acq_manage.fine_timer_count > 2*SAMPLE_FREQ) {
-        printf("Fine loading timeout %u %u\n", (unsigned int)nap_timing_count(), (unsigned int)acq_manage.fine_timer_count);
-        acq_manage.state = ACQ_MANAGE_START;
-        acq_prn_param[acq_manage.prn].state = ACQ_PRN_UNTRIED;
-      }
-      /* Wait until we are done loading. */
-      acq_wait_load_done();
-
-      /* Done loading, now lets set the fine acquisition going. */
-      float fine_cp = propagate_code_phase(
-                        acq_manage.coarse_cp,
-                        acq_manage.coarse_cf,
-                        acq_manage.fine_timer_count - acq_manage.coarse_timer_count
-                      );
-      acq_start(acq_manage.prn,
-                fine_cp-ACQ_FINE_CP_WIDTH,
-                fine_cp+ACQ_FINE_CP_WIDTH,
-                acq_manage.coarse_cf-ACQ_FINE_CF_WIDTH,
-                acq_manage.coarse_cf+ACQ_FINE_CF_WIDTH, ACQ_FINE_CF_STEP);
-      acq_manage.state = ACQ_MANAGE_RUNNING_FINE;
-      break;
-
-    case ACQ_MANAGE_RUNNING_FINE: {
-      /* Wait until we are done acquiring. */
-      if (!acq_get_done())
-        break;
-      /* Fine acquisition done, check if we have the satellite still,
-       * if so then transition to tracking, otherwise start again with
-       * a different PRN.
-       */
-      float fine_cp, fine_cf;
-      acq_get_results(&fine_cp, &fine_cf, &acq_manage.fine_snr);
-      printf("PRN %d Fine @ %+.0f Hz,  %.1f SNR\n", acq_manage.prn + 1,
-                                  fine_cf,
-                                  acq_manage.fine_snr);
-      /* BELOW REMOVED - if we found it in coarse then we'll consider it acquired. */
-      // TODO: Change SNR calculation so it is valid for fine then reenable this.
-      //if (acq_manage.fine_snr < ACQ_THRESHOLD) {
-      //  /* Didn't find the satellite :( */
-      //  acq_prn_param[acq_manage.prn].state = ACQ_PRN_TRIED;
-      //  acq_manage.state = ACQ_MANAGE_START;
-      //  break;
-      //}
-      u8 chan = manage_track_new_acq(acq_manage.fine_snr);
-      if (chan == MANAGE_NO_CHANNELS_FREE) {
-        /* No channels are free to accept our new satellite :( */
-        /* TODO: Perhaps we can try to warm start this one
-         * later using another fine acq.
-         */
-        printf("No channels free :(\n");
-        acq_prn_param[acq_manage.prn].state = ACQ_PRN_TRIED;
-        acq_manage.state = ACQ_MANAGE_START;
-        break;
-      }
-      /* Transition to tracking. */
-      u32 track_count = nap_timing_count() + 20000;
-      float track_cp = propagate_code_phase(fine_cp, fine_cf, track_count - acq_manage.fine_timer_count);
-=======
   /* We have our PRN chosen, now load some fresh data
    * into the acquisition ram on the Swift NAP for
    * an initial coarse acquisition.
@@ -335,7 +217,6 @@
   } else {
     acq_search(ACQ_FULL_CF_MIN, ACQ_FULL_CF_MAX, ACQ_FULL_CF_STEP);
   }
->>>>>>> 6a5773a8
 
   /* Done with the coarse acquisition, check if we have found a
    * satellite, if so save the results and start the loading
@@ -413,7 +294,6 @@
 
 void manage_track_setup()
 {
-  SETTING("tracking", "n_rollovers", n_rollovers, TYPE_INT);
   chThdCreateStatic(
       wa_manage_track_thread,
       sizeof(wa_manage_track_thread),
