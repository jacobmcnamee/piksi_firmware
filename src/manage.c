/*
 * Copyright (C) 2011 Fergus Noble <fergusnoble@gmail.com>
 *
 * This program is free software: you can redistribute it and/or modify
 * it under the terms of the GNU General Public License as published by
 * the Free Software Foundation, either version 3 of the License, or
 * (at your option) any later version.
 *
 * This program is distributed in the hope that it will be useful,
 * but WITHOUT ANY WARRANTY; without even the implied warranty of
 * MERCHANTABILITY or FITNESS FOR A PARTICULAR PURPOSE.  See the
 * GNU General Public License for more details.
 *
 * You should have received a copy of the GNU General Public License
 * along with this program.  If not, see <http://www.gnu.org/licenses/>.
 */

#include <math.h>
#include <stdio.h>
#include <string.h>

#include <libswiftnav/almanac.h>
#include <libswiftnav/pvt.h>
#include <libswiftnav/coord_system.h>

#include "main.h"
#include "acq.h"
#include "track.h"
#include "timing.h"
#include "manage.h"
#include "debug.h"
#include "cfs/cfs.h"
#include "cfs/cfs-coffee.h"

acq_prn_t acq_prn_param[32];
almanac_t almanac[32];

acq_manage_t acq_manage;

<<<<<<< HEAD
msg_callbacks_node_t acq_setup_callback_node;
/** Sets acquisition search state.
 * Allows host to set PRNs to search for and in what frequency range.
 *
 * \param buff Array of 32 acq_prn_t structs, one for each SV
 */
void acq_setup_callback(u8 buff[])
=======
msg_callbacks_node_t almanac_callback_node;
void almanac_callback(u8 buff[])
>>>>>>> bf122c4e
{
  almanac_t *new_almanac = (almanac_t*)buff;

  printf("Received alamanc for PRN %02d\n", new_almanac->prn);
  memcpy(&almanac[new_almanac->prn-1], new_almanac, sizeof(almanac_t));

  int fd = cfs_open("almanac", CFS_WRITE);
  if (fd != -1) {
    cfs_seek(fd, (new_almanac->prn-1)*sizeof(almanac_t), CFS_SEEK_SET);
    if (cfs_write(fd, new_almanac, sizeof(almanac_t)) != sizeof(almanac_t))
      printf("Error writing to almanac file\n");
    else
      printf("Saved almanac to flash\n");
    cfs_close(fd);
  } else {
    printf("Error opening almanac file\n");
  }
}

void manage_acq_setup()
{
  for (u8 prn=0; prn<32; prn++) {
<<<<<<< HEAD
    if (acq_prn_param[prn].state != ACQ_PRN_ACQUIRING
        && acq_prn_param[prn].state != ACQ_PRN_TRACKING) {
      memcpy(&acq_prn_param[prn], &acq_prn_param_new[prn], sizeof(acq_prn_t));
=======
    acq_prn_param[prn].state = ACQ_PRN_UNTRIED;
    acq_prn_param[prn].score = 0;
  }

  int fd = cfs_open("almanac", CFS_READ);
  if (fd != -1) {
    cfs_read(fd, almanac, 32*sizeof(almanac_t));
    printf("Loaded almanac from flash\n");
    cfs_close(fd);
  } else {
    printf("No almanac file present in flash, create an empty one\n");
    cfs_coffee_reserve("almanac", 32*sizeof(almanac_t));
    cfs_coffee_configure_log("almanac", 256, sizeof(almanac_t));

    for (u8 prn=0; prn<32; prn++) {
      almanac[prn].valid = 0;
>>>>>>> bf122c4e
    }
  }

  debug_register_callback(
    MSG_ALMANAC,
    &almanac_callback,
    &almanac_callback_node
  );
}

<<<<<<< HEAD
/** Initializes acquisition search state.
 * Sets carrier frequency search range for all SV's to maximum range and
 * registers acq_setup_callback.
 */
void manage_acq_setup()
=======
void manage_calc_scores()
>>>>>>> bf122c4e
{
  double az, el;
  gps_time_t t;

  if (time_quality != TIME_UNKNOWN)
    t = get_current_time();

  const double WPR_llh[3] = {D2R*37.038350, D2R*-122.141812, 376.7};
  double ref_ecef[3];
  wgsllh2ecef(WPR_llh, ref_ecef);

  for (u8 prn=0; prn<32; prn++) {
    if (!almanac[prn].valid || time_quality == TIME_UNKNOWN) {
      /* No almanac or position/time information, give it the benefit of the
       * doubt. */
      acq_prn_param[prn].score = 0;
    } else {
      calc_sat_az_el_almanac(&almanac[prn], t.tow, t.wn-1024, ref_ecef, &az, &el);
      acq_prn_param[prn].score = (s8)(el/D2R);

      gps_time_t toa;
      toa.wn = almanac[prn].week + 1024;
      toa.tow = almanac[prn].toa;

      double dt = fabs(gpsdifftime(t, toa));

      if (time_quality == TIME_GUESS || dt > 2*24*3600) {
        /* Don't exclude other sats if our time is just a guess or our almanac
         * is old. */
        if (acq_prn_param[prn].score < 0)
          acq_prn_param[prn].score = 0;
      }
    }
  }
}

/** Manages acquisition searches and starts tracking channels after successful acquisitions. */
void manage_acq()
{
  switch (acq_manage.state) {
    default:
    case ACQ_MANAGE_START: {
      /* Check if there are tracking channels free first. */
      u8 i;
      for (i=0; i<TRACK_N_CHANNELS; i++) {
        if (tracking_channel[i].state == TRACKING_DISABLED)
          break;
      }
      if (i == TRACK_N_CHANNELS)
        /* No tracking channels free :( */
        break;

      /* Tracking channel is free, decide which PRN
       * to try and then start it acquiring. */
      s8 best_prn = -1;
      s8 best_score = -1;
      manage_calc_scores();
      for (u8 prn=0; prn<32; prn++) {
        if ((acq_prn_param[prn].state != ACQ_PRN_TRACKING) &&
            (acq_prn_param[prn].state != ACQ_PRN_TRIED) &&
            (acq_prn_param[prn].score > best_score)) {
          best_prn = prn;
          best_score = acq_prn_param[prn].score;
        }
      }

      if (best_score < 0) {
        /* No good satellites right now. Set all back to untried and try again
         * later. */
        for (u8 prn=0; prn<32; prn++) {
          if (acq_prn_param[prn].state == ACQ_PRN_TRIED)
            acq_prn_param[prn].state = ACQ_PRN_UNTRIED;
        }
        break;
      }

      /* We have our PRN chosen, now load some fresh data
       * into the acquisition ram on the Swift NAP for
       * an initial coarse acquisition.
       */
      /*printf("Acq choosing PRN: %d\n", best_prn+1);*/
      acq_manage.prn = best_prn;
      acq_prn_param[best_prn].state = ACQ_PRN_ACQUIRING;
      acq_manage.state = ACQ_MANAGE_LOADING_COARSE;
      acq_manage.coarse_timer_count = timing_count() + 1000;
      acq_schedule_load(acq_manage.coarse_timer_count);
      break;
    }

    case ACQ_MANAGE_LOADING_COARSE:
      /* TODO: Loading should be part of the acq code not the manage code. */
      if ((u32)timing_count() - acq_manage.coarse_timer_count > 2*SAMPLE_FREQ) {
        printf("Coarse loading error %u %u\n", (unsigned int)timing_count(), (unsigned int)acq_manage.coarse_timer_count);
        acq_manage.state = ACQ_MANAGE_START;
        acq_prn_param[acq_manage.prn].state = ACQ_PRN_UNTRIED;
      }
      /* Wait until we are done loading. */
      if (!acq_get_load_done())
        break;
      /* Done loading, now lets set that coarse acquisition going. */
      acq_write_code_blocking(acq_manage.prn);
      if (almanac[acq_manage.prn].valid && time_quality == TIME_COARSE) {
        gps_time_t t = rx2gpstime(acq_manage.coarse_timer_count);

  const double WPR_llh[3] = {D2R*37.038350, D2R*-122.141812, 376.7};
  double ref_ecef[3];
  wgsllh2ecef(WPR_llh, ref_ecef);

        double dopp = -calc_sat_doppler_almanac(&almanac[acq_manage.prn], t.tow, t.wn, ref_ecef);
        /* TODO: look into accuracy of prediction and possibilities for
         * improvement, e.g. use clock bias estimated by PVT solution. */
        /*printf("Expecting PRN %02d @ %.1f\n", acq_manage.prn+1, dopp);*/
        acq_start(acq_manage.prn, 0, 1023, dopp-4000, dopp+4000, ACQ_FULL_CF_STEP);
      } else {
        acq_start(acq_manage.prn, 0, 1023,
            ACQ_FULL_CF_MIN,
            ACQ_FULL_CF_MAX,
            ACQ_FULL_CF_STEP);
      }
      acq_manage.state = ACQ_MANAGE_RUNNING_COARSE;
      break;

    case ACQ_MANAGE_RUNNING_COARSE:
      /* Wait until we are done acquiring. */
      if (!acq_get_done())
        break;
      /* Done with the coarse acquisition, check if we have found a
       * satellite, if so save the results and start the loading
       * for the fine acquisition. If not, start again choosing a
       * different PRN.
       */
      acq_get_results(&acq_manage.coarse_cp,
                      &acq_manage.coarse_cf,
                      &acq_manage.coarse_snr);
      printf("PRN %d coarse @ %+.0f Hz, %.1f SNR\n", acq_manage.prn + 1,
                                    acq_manage.coarse_cf,
                                    acq_manage.coarse_snr);
      if (acq_manage.coarse_snr < ACQ_THRESHOLD) {
        /* Didn't find the satellite :( */
        acq_prn_param[acq_manage.prn].state = ACQ_PRN_TRIED;
        acq_manage.state = ACQ_MANAGE_START;
        break;
      }
      /* Looks like we have a winner! */
      acq_manage.state = ACQ_MANAGE_LOADING_FINE;
      acq_manage.fine_timer_count = timing_count() + 1000;
      acq_schedule_load(acq_manage.fine_timer_count);
      break;

    case ACQ_MANAGE_LOADING_FINE:
      if ((u32)timing_count() - acq_manage.fine_timer_count > 2*SAMPLE_FREQ) {
        printf("Fine loading error %u %u\n", (unsigned int)timing_count(), (unsigned int)acq_manage.fine_timer_count);
        acq_manage.state = ACQ_MANAGE_START;
        acq_prn_param[acq_manage.prn].state = ACQ_PRN_UNTRIED;
      }
      /* Wait until we are done loading. */
      if (!acq_get_load_done())
        break;
      /* Done loading, now lets set the fine acquisition going. */
      float fine_cp = propagate_code_phase(
                        acq_manage.coarse_cp,
                        acq_manage.coarse_cf,
                        acq_manage.fine_timer_count - acq_manage.coarse_timer_count
                      );
      acq_start(acq_manage.prn,
                fine_cp-ACQ_FINE_CP_WIDTH,
                fine_cp+ACQ_FINE_CP_WIDTH,
                acq_manage.coarse_cf-ACQ_FINE_CF_WIDTH,
                acq_manage.coarse_cf+ACQ_FINE_CF_WIDTH, ACQ_FINE_CF_STEP);
      acq_manage.state = ACQ_MANAGE_RUNNING_FINE;
      break;

    case ACQ_MANAGE_RUNNING_FINE: {
      /* Wait until we are done acquiring. */
      if (!acq_get_done())
        break;
      /* Fine acquisition done, check if we have the satellite still,
       * if so then transition to tracking, otherwise start again with
       * a different PRN.
       */
      float fine_cp, fine_cf;
      acq_get_results(&fine_cp, &fine_cf, &acq_manage.fine_snr);
      printf("PRN %d Fine @ %+.0f Hz,  %.1f SNR\n", acq_manage.prn + 1,
                                  fine_cf,
                                  acq_manage.fine_snr);
      // BELOW REMOVED - if we found it in coarse then we'll consider it acquired.
      // TODO: Change SNR calculation so it is valid for fine then reenable this.
      //if (acq_manage.fine_snr < ACQ_THRESHOLD) {
      //  /* Didn't find the satellite :( */
      //  acq_prn_param[acq_manage.prn].state = ACQ_PRN_TRIED;
      //  acq_manage.state = ACQ_MANAGE_START;
      //  break;
      //}
      u8 chan = manage_track_new_acq(acq_manage.fine_snr);
      if (chan == MANAGE_NO_CHANNELS_FREE) {
        /* No channels are free to accept our new satellite :( */
        /* TODO: Perhaps we can try to warm start this one
         * later using another fine acq.
         */
        printf("No channels free :(\n");
        acq_prn_param[acq_manage.prn].state = ACQ_PRN_TRIED;
        acq_manage.state = ACQ_MANAGE_START;
        break;
      }
      /* Transition to tracking. */
      u32 track_count = timing_count() + 20000;
      float track_cp = propagate_code_phase(fine_cp, fine_cf, track_count - acq_manage.fine_timer_count);

      // Contrive for the timing strobe to occur at or close to a PRN edge (code phase = 0)
      track_count += 16*(1023.0-track_cp)*(1.0 + fine_cf / L1_HZ);

      tracking_channel_init(chan, acq_manage.prn, fine_cf, track_count);
      acq_prn_param[acq_manage.prn].state = ACQ_PRN_TRACKING;
      acq_manage.state = ACQ_MANAGE_START;
      break;
    }
    case ACQ_MANAGE_DISABLED:
      /* Do nothing. */
      break;
  }
}

/** Find an available tracking channel to start tracking an acquired PRN with.
 *
 * \param snr SNR of the acquisition.
 * \return Index of first unused tracking channel.
 */
u8 manage_track_new_acq(float snr __attribute__((unused)))
{
  /* Decide which (if any) tracking channel to put
   * a newly acquired satellite into.
   */
  for (u8 i=0; i<TRACK_N_CHANNELS; i++) {
    if (tracking_channel[i].state == TRACKING_DISABLED) {
      return i;
    }
  }

  return MANAGE_NO_CHANNELS_FREE;
}

/** Disable any tracking channel whose SNR is below a certain margin. */
void manage_track()
{
  for (u8 i=0; i<TRACK_N_CHANNELS; i++) {
    if (tracking_channel[i].state == TRACKING_RUNNING) {
      if (tracking_channel_snr(i) < TRACK_THRESHOLD) {
        if (tracking_channel[i].update_count > TRACK_SNR_INIT_COUNT &&
            tracking_channel[i].update_count - tracking_channel[i].snr_threshold_count > TRACK_SNR_THRES_COUNT) {
          /* This tracking channel has lost its satellite. */
          printf("Disabling channel %d\n", i);
          tracking_channel_disable(i);
          acq_prn_param[tracking_channel[i].prn].state = ACQ_PRN_TRIED;
        }
      } else {
        tracking_channel[i].snr_threshold_count = tracking_channel[i].update_count;
      }
    }
  }
}
<|MERGE_RESOLUTION|>--- conflicted
+++ resolved
@@ -37,18 +37,8 @@
 
 acq_manage_t acq_manage;
 
-<<<<<<< HEAD
-msg_callbacks_node_t acq_setup_callback_node;
-/** Sets acquisition search state.
- * Allows host to set PRNs to search for and in what frequency range.
- *
- * \param buff Array of 32 acq_prn_t structs, one for each SV
- */
-void acq_setup_callback(u8 buff[])
-=======
 msg_callbacks_node_t almanac_callback_node;
 void almanac_callback(u8 buff[])
->>>>>>> bf122c4e
 {
   almanac_t *new_almanac = (almanac_t*)buff;
 
@@ -71,11 +61,6 @@
 void manage_acq_setup()
 {
   for (u8 prn=0; prn<32; prn++) {
-<<<<<<< HEAD
-    if (acq_prn_param[prn].state != ACQ_PRN_ACQUIRING
-        && acq_prn_param[prn].state != ACQ_PRN_TRACKING) {
-      memcpy(&acq_prn_param[prn], &acq_prn_param_new[prn], sizeof(acq_prn_t));
-=======
     acq_prn_param[prn].state = ACQ_PRN_UNTRIED;
     acq_prn_param[prn].score = 0;
   }
@@ -92,7 +77,6 @@
 
     for (u8 prn=0; prn<32; prn++) {
       almanac[prn].valid = 0;
->>>>>>> bf122c4e
     }
   }
 
@@ -103,15 +87,7 @@
   );
 }
 
-<<<<<<< HEAD
-/** Initializes acquisition search state.
- * Sets carrier frequency search range for all SV's to maximum range and
- * registers acq_setup_callback.
- */
-void manage_acq_setup()
-=======
 void manage_calc_scores()
->>>>>>> bf122c4e
 {
   double az, el;
   gps_time_t t;
@@ -371,4 +347,4 @@
       }
     }
   }
-}
+}