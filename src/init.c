--- conflicted
+++ resolved
@@ -36,10 +36,7 @@
   .apb2_frequency = 32736000,
 };
 
-<<<<<<< HEAD
-void init(u8 check_fpga_auth)
-=======
-/** Reset the device back into the bootloader. */
+/** Resets the device back into the bootloader. */
 void reset_callback(u8 buff[] __attribute__((unused)))
 {
   /* Ensure all outstanding memory accesses including buffered writes are
@@ -67,8 +64,7 @@
   );
 }
 
-void init(void)
->>>>>>> 28a4931e
+void init(u8 check_fpga_auth)
 {
   /* Delay on start-up as some programmers reset the STM twice. */
   for (u32 i = 0; i < 600000; i++)
