/*
 * Copyright (C) 2011-2014 Swift Navigation Inc.
 * Contact: Fergus Noble <fergus@swift-nav.com>
 *
 * This source is subject to the license found in the file 'LICENSE' which must
 * be be distributed together with this source. All other rights reserved.
 *
 * THIS CODE AND INFORMATION IS PROVIDED "AS IS" WITHOUT WARRANTY OF ANY KIND,
 * EITHER EXPRESSED OR IMPLIED, INCLUDING BUT NOT LIMITED TO THE IMPLIED
 * WARRANTIES OF MERCHANTABILITY AND/OR FITNESS FOR A PARTICULAR PURPOSE.
 */

#include <math.h>
#include <string.h>

#include <ch.h>

#include <libswiftnav/logging.h>

#include "board/nap/acq_channel.h"
#include "acq.h"
#include "sbp.h"

/** \defgroup acq Acquisition
 * Do acquisition searches via interrupt driven scheduling of SwiftNAP
 * acquisition channel correlations and peak detection.
 * \{ */

static BinarySemaphore load_wait_sem;

void acq_set_prn(u8 prn)
{
  chBSemInit(&load_wait_sem, TRUE);
  nap_acq_code_wr_blocking(prn);
  if (chBSemWaitTimeout(&load_wait_sem, 1000) == RDY_TIMEOUT) {
    log_error("acq: Timeout waiting for code load!\n");
  }
}

/** Send results of an acquisition to the host.
 *
 * \param prn  PRN (0-31) of the acquisition
 * \param snr Signal to noise ratio of best point from acquisition.
 * \param cp  Code phase of best point.
 * \param cf  Carrier frequency of best point.
 */
void acq_send_result(u8 prn, float snr, float cp, float cf)
{
  msg_acq_result_t acq_result_msg;

  acq_result_msg.sid = prn; /* TODO prn -> sid */
  acq_result_msg.snr = snr;
  acq_result_msg.cp = cp;
  acq_result_msg.cf = cf;

  sbp_send_msg(SBP_MSG_ACQ_RESULT,
               sizeof(msg_acq_result_t),
               (u8 *)&acq_result_msg);
}

/** Schedule a load of samples into the acquisition channel's sample ram.
 * The load starts at the end of the next timing strobe and continues until the
 * ram is full, at which time an interrupt is raised to the STM. This interrupt
 * is cleared by clearing the load enable bit of the acquisition channel's
 * LOAD ENABLE register.
 *
 * \param count The value of the NAP's internal counter at which the timing
 *              strobe is to go low.
 */
bool acq_load(u32 count)
{
  /* Initialise semaphore in the taken state, the calling thread can then wait
   * for the load to complete by waiting on this semaphore. */
  chBSemInit(&load_wait_sem, TRUE);

  nap_acq_load_wr_enable_blocking();
  nap_timing_strobe(count);
  if (chBSemWaitTimeout(&load_wait_sem, 1000) == RDY_TIMEOUT) {
    log_info("acq: Sample load timeout. Probably set timing strobe in the past.\n");
    return false;
  }
  return true;
}

/** Handle an acquisition load done interrupt from the NAP acquisition channel.
 * Clear the enable bit of the acquisition channel load register and change
 * the acquisition state to ACQ_LOADING_DONE.
 */
void acq_service_load_done()
{
  /* Release semaphore to signal to waiting thread that
   * the load is complete. */
  chBSemSignal(&load_wait_sem);
}


static Semaphore acq_pipeline_sem;
static struct {
  struct {
    s16 cf;
  } pipeline[NAP_ACQ_PIPELINE_STAGES];
  u8 p_head;
  u8 p_tail;

  u64 power_acc;      /**< Sum of powers of all acquisition set points. */
  u64 best_power;     /**< Highest power of all acquisition set points. */
  s16 best_cf;        /**< Carrier freq corresponding to highest power. */
  u16 best_cp;        /**< Code phase corresponding to highest power. */
  u32 count;          /**< Total number of acquisition points searched. */
} acq_state;

/** Start a blocking acquisition search for a PRN over a code phase / carrier frequency range.
 * Translate the passed code phase and carrier frequency float values into
 * acquisition register values. Write values for the first acquisition to the
 * channel, and then write values for the next pipelined acquisition.
 * Note : Minimum cf_bin_width is determined by the acq. channel carrier phase
 *        register width, and is given by 1/NAP_ACQ_CARRIER_FREQ_UNTS_PER_HZ
 *
 * \param cp_min   Starting code phase of the first acquisition. (chips)
 * \param cp_max   Starting code phase of the last acquisition. (chips)
 * \param cf_min   Carrier frequency of the first acquisition. (Hz)
 * \param cf_max   Carrier frequency of the last acquisition. (Hz)
 * \param cf_bin_width Step size between each carrier frequency to search. (Hz)
 */
void acq_search(float cf_min_, float cf_max_, float cf_bin_width)
{
  chSemInit(&acq_pipeline_sem, NAP_ACQ_PIPELINE_STAGES);
  memset(&acq_state, 0, sizeof(acq_state));

  /* Calculate the range parameters in acq units. Explicitly expand
   * the range to the nearest multiple of the step size to make sure
   * we cover at least the specified range.
   */
  u16 cf_step = cf_bin_width * NAP_ACQ_CARRIER_FREQ_UNITS_PER_HZ;
  if (cf_step < 1)
    cf_step = 1;
  s16 cf_min = cf_step*floor(cf_min_*NAP_ACQ_CARRIER_FREQ_UNITS_PER_HZ /
    (float)cf_step);
  s16 cf_max = cf_step*ceil(cf_max_*NAP_ACQ_CARRIER_FREQ_UNITS_PER_HZ /
    (float)cf_step);

  for (s16 cf = cf_min; cf <= cf_max; cf += cf_step) {
    if (chSemWaitTimeout(&acq_pipeline_sem, 1000) == RDY_TIMEOUT) {
      log_error("acq: Search timeout (cf = %d)!\n", cf);
    }
    acq_state.pipeline[acq_state.p_head].cf = cf;
    acq_state.p_head = (acq_state.p_head + 1) % NAP_ACQ_PIPELINE_STAGES;
    nap_acq_init_wr_params_blocking(cf);
  }

  for (int i = 0; i < NAP_ACQ_PIPELINE_STAGES; i++) {
    if (chSemWaitTimeout(&acq_pipeline_sem, 1000) == RDY_TIMEOUT) {
      log_error("acq: Search timeout!\n");
    }
  }
}

/** Handle an acquisition done interrupt from the NAP acquisition channel. */
void acq_service_irq(void)
{
  s16 cf = acq_state.pipeline[acq_state.p_tail].cf;
  acq_state.p_tail = (acq_state.p_tail + 1) % NAP_ACQ_PIPELINE_STAGES;

  u16 index_max;
  u16 corr_max;
  u16 ave;

  nap_acq_corr_rd_blocking(&index_max, &corr_max, &ave);
  acq_state.power_acc += ave;
  if (corr_max > acq_state.best_power) {
    acq_state.best_power = corr_max;
    acq_state.best_cf = cf;
    acq_state.best_cp = index_max;
  }
  acq_state.count++;

  chSemSignal(&acq_pipeline_sem);
}

/** Get the results of the acquisition search last performed.
 * Get the code phase, carrier frequency, and SNR of the acquisition with the
 * highest SNR of set of acquisitions last performed.
 *
 * \param cp  Code phase of the acquisition result
 * \param cf  Carrier frequency of the acquisition result
 * \param cn0 Estimated CN0 of the acquisition result
 */
void acq_get_results(float* cp, float* cf, float* cn0)
{
  *cp = 1023.0 - (float)(acq_state.best_cp % (1023 * NAP_ACQ_CODE_PHASE_UNITS_PER_CHIP))
                  / NAP_ACQ_CODE_PHASE_UNITS_PER_CHIP;
  *cf = (float)acq_state.best_cf / NAP_ACQ_CARRIER_FREQ_UNITS_PER_HZ;
  /* "SNR" estimated by peak power over mean power. */
  float snr = (float)acq_state.best_power / (acq_state.power_acc / acq_state.count);
<<<<<<< HEAD
  *cn0 = 10 * log10(snr)
       + 10 * log10(1.0 / NAP_ACQ_CARRIER_FREQ_UNITS_PER_HZ); /* Bandwidth */
=======
  if (snr == 0 || snr != snr) {
    log_error("Acq: bad SNR (%f)\n", snr);
    *cn0 = 0;
  } else {
  *cn0 = 10 * log10(snr)
       + 10 * log10(1.0 / NAP_ACQ_CARRIER_FREQ_UNITS_PER_HZ); /* Bandwidth */
  }
>>>>>>> b7dc9040
}

/** \} */
<|MERGE_RESOLUTION|>--- conflicted
+++ resolved
@@ -192,10 +192,6 @@
   *cf = (float)acq_state.best_cf / NAP_ACQ_CARRIER_FREQ_UNITS_PER_HZ;
   /* "SNR" estimated by peak power over mean power. */
   float snr = (float)acq_state.best_power / (acq_state.power_acc / acq_state.count);
-<<<<<<< HEAD
-  *cn0 = 10 * log10(snr)
-       + 10 * log10(1.0 / NAP_ACQ_CARRIER_FREQ_UNITS_PER_HZ); /* Bandwidth */
-=======
   if (snr == 0 || snr != snr) {
     log_error("Acq: bad SNR (%f)\n", snr);
     *cn0 = 0;
@@ -203,7 +199,6 @@
   *cn0 = 10 * log10(snr)
        + 10 * log10(1.0 / NAP_ACQ_CARRIER_FREQ_UNITS_PER_HZ); /* Bandwidth */
   }
->>>>>>> b7dc9040
 }
 
 /** \} */
