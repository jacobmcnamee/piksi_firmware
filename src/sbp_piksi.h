--- conflicted
+++ resolved
@@ -59,19 +59,8 @@
 #define MSG_SETTINGS_SAVE           0xA1  /**< Host   -> Piksi */
 #define MSG_SETTINGS_READ_BY_INDEX  0xA2  /**< Host   -> Piksi */
 
-<<<<<<< HEAD
-=======
 #define MSG_SIMULATION_ENABLED      0xAA  /**< Host  <-> Piksi */
 
-#define MSG_BASELINE                0x23  /**< Piksi  -> Host  */
-typedef struct __attribute__((packed)) {
-  double ned[3]; /**< Baseline in local North, East, Down frame (m). */
-  gps_time_t t;  /**< GPS time of baseline solution. */
-  u16 flags;     /**< Baseline solution flags. TODO: Add defs. */
-  u8 n_sats;     /**< Number of satellites used in solution. */
-} msg_baseline_t;
-
->>>>>>> f299318b
 #define MSG_OBS_HDR                 0x40  /**< Piksi  -> Host  */
 typedef struct __attribute__((packed)) {
   gps_time_t t; /**< GPS time of observation. */
