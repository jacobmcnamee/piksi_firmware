/*
 * Copyright (C) 2012-2014 Swift Navigation Inc.
 * Contact: Fergus Noble <fergus@swift-nav.com>
 *
 * This source is subject to the license found in the file 'LICENSE' which must
 * be be distributed together with this source. All other rights reserved.
 *
 * THIS CODE AND INFORMATION IS PROVIDED "AS IS" WITHOUT WARRANTY OF ANY KIND,
 * EITHER EXPRESSED OR IMPLIED, INCLUDING BUT NOT LIMITED TO THE IMPLIED
 * WARRANTIES OF MERCHANTABILITY AND/OR FITNESS FOR A PARTICULAR PURPOSE.
 */

#include <math.h>
#include <stdlib.h>
#include <stdio.h>
#include <string.h>

#include <libswiftnav/constants.h>
#include <libswiftnav/coord_system.h>
#include <libswiftnav/linear_algebra.h>
#include <libswiftnav/track.h>
#include <libswiftnav/almanac.h>
#include <ch.h>
#include <track.h>

#include "settings.h"

#include "simulator.h"
#include "solution.h"
#include "sbp_piksi.h"
#include "board/leds.h"
#include "sbp.h"

#include "simulator_data.h"

/** \simulator
 * \{ */

u8 sim_enabled;

simulation_settings_t sim_settings = {
  .base_ecef = {
    -2700303.10144031,
    -4292474.39651309,
    3855434.34087421
  },
  .speed = 4.0,
  .radius = 100.0,
  .pos_sigma = 2.0,
  .speed_sigma = 0.02,
  .cn0_sigma = 0.1,
  .pseudorange_sigma = 16,
  .phase_sigma = 9e-4,
  .num_sats = 9,
  .mode_mask =
    SIMULATION_MODE_PVT |
    SIMULATION_MODE_TRACKING |
    SIMULATION_MODE_RTK,
};

/* Internal Simulation State Definition */
struct {

  u32            last_update_ticks;       /**< The last simulation update happened at this CPU tick count. */
  float          angle;                   /**< Current simulation angle in radians */
  double         pos[3];                  /**< Current simulated position with no noise, in ECEF coordinates. */
  double         baseline[3];             /**< Current simulated baseline with no noise, in ECEF coordinates.*/

  u8             num_sats_selected;

  tracking_state_msg_t      tracking_channel[NAP_MAX_N_TRACK_CHANNELS];
  navigation_measurement_t  nav_meas[NAP_MAX_N_TRACK_CHANNELS];
  navigation_measurement_t  base_nav_meas[NAP_MAX_N_TRACK_CHANNELS];
  dops_t                    dops;
  gnss_solution             noisy_solution;

} sim_state = {

  .last_update_ticks = 0,
  .angle = 0.0,
  .pos = {
    0.0,
    0.0,
    0.0
  },
  .baseline = {
    0.0,
    0.0,
    0.0
  },

  .num_sats_selected = 0,

  /* .tracking_channel left uninitialized */
  /* .nav_meas left uninitialized */
  /* .base_nav_meas left uninitialized */
  .dops = {
    .pdop = 1.9,
    .gdop = 1.8,
    .tdop = 1.7,
    .hdop = 1.6,
    .vdop = 1.5,
  },
  /* .noisy_solution left uninitialized */

};


/** Generates a sample from the normal distribution
* with given variance.
*
* Uses the Box-Muller transform which is insensitive
* to the long tail of gaussians.
*
* Performs a square-root, a sin, a log, and a rand call.
*
* \param variance The variance of a zero-mean gaussian to draw a sample from.
*/
double rand_gaussian(const double variance)
{
  static bool hasSpare = false;
  static double rand1, rand2;

  if(hasSpare)
  {
    hasSpare = false;
    return sqrt(variance * rand1) * sin(rand2);
  }

  hasSpare = true;

  rand1 = rand() / ((double) RAND_MAX);
  if(rand1 < 1e-100) rand1 = 1e-100;
  rand1 = -2 * log(rand1);
  rand2 = (rand() / ((double) RAND_MAX)) * (M_PI*2.0);

  return sqrt(variance * rand1) * cos(rand2);
}

/** Performs a 1D linear interpolation from a point on the line segment
* defined between points U and V, into a point on the line segment defined by
* points X and Y.
*
* Assumes V > U, and Y > X
*
*
* \param t The parametric variable ranging from [0,1] along [u,v]
* \param u The start of the input range.
* \param v The end of the input range.
* \param x The start of the output range.
* \param y The end of the output range.
*/
double lerp(double t, double u, double v, double x, double y) {
  return (t - u) / (v - u) * (y - x) + x;
}


/** Performs a timestep of the simulation that flies in a circle around a point.
* Updates the sim_state and sim_state.noisy_solution structs.
*
* This simulator models a system moving in a perfect circle. We use this fact to
* write a simple but smart numerically stable simulator.
*
* At every step, this simulator runs a simple forward euler integrator
* on the position of the simulated point. This new position will not be
* on the circular path we want to follow (an example numerical instability).
* To avoid numerical instability, this simulator makes a small angle
* approximation using this new position and the circle's desired
* radius to calculate the new angle around the circle the point actually is.
* This is stored in a single system variable "angle".
* "angle" wraps around 2*PI, and is used to calculate the new position.
*
* We use the angle variable to calculate a new position
*
* Adds IID gaussian noise to the true position calculated at every timestep.
*
* This function makes a small angle approximation, so the
* elapsed time (dt) between calls must be such that the (speed * dt) is much less than the radius.
*
*/
void simulation_step(void)
{

  /* First we propagate the current fake PVT solution */
  u32 now_ticks = chTimeNow();

  double elapsed = (now_ticks - sim_state.last_update_ticks)/(double)CH_FREQUENCY;
  sim_state.last_update_ticks = now_ticks;

  /* Update the time */
  sim_state.noisy_solution.time.tow += elapsed;

  simulation_step_position_in_circle(elapsed);
  simulation_step_tracking_and_observations(elapsed);

}

/**
* Performs a simulation step for the given duration, by moving
* our simulated position in a circle at a given radius and speed
* around the simulation's center point.
*/
void simulation_step_position_in_circle(double elapsed)
{

  /* Update the angle, making a small angle approximation. */
  sim_state.angle += (sim_settings.speed * elapsed) / sim_settings.radius;
  if (sim_state.angle > 2*M_PI) {
    sim_state.angle = 0;
  }

  double pos_ned[3] = {
    sim_settings.radius * sin(sim_state.angle),
    sim_settings.radius * cos(sim_state.angle),
    0
  };

  /* Fill out position simulation's gnss_solution pos_ECEF, pos_LLH structures */
  wgsned2ecef_d(pos_ned,
    sim_settings.base_ecef,
    sim_state.pos);

  /* Calculate an accurate baseline for simulating RTK */
  vector_subtract(3,
    sim_state.pos,
    sim_settings.base_ecef,
    sim_state.baseline);

  /* Add gaussian noise to PVT position */
  double* pos_ecef = sim_state.noisy_solution.pos_ecef;
  pos_ecef[0] = sim_state.pos[0] + rand_gaussian(sim_settings.pos_sigma);
  pos_ecef[1] = sim_state.pos[1] + rand_gaussian(sim_settings.pos_sigma);
  pos_ecef[2] = sim_state.pos[2] + rand_gaussian(sim_settings.pos_sigma);

  wgsecef2llh(sim_state.noisy_solution.pos_ecef, sim_state.noisy_solution.pos_llh);

  /* Calculate Velocity vector tangent to the sphere */
  double noisy_speed = sim_settings.speed + rand_gaussian(sim_settings.speed_sigma);

  sim_state.noisy_solution.vel_ned[0] = noisy_speed * cos(sim_state.angle);
  sim_state.noisy_solution.vel_ned[1] = noisy_speed * -1.0 * sin(sim_state.angle);
  sim_state.noisy_solution.vel_ned[2] = 0.0;

  wgsned2ecef(sim_state.noisy_solution.vel_ned,
    sim_state.noisy_solution.pos_ecef,
    sim_state.noisy_solution.vel_ecef);
}

/** Simulates real observations for the current position and the satellite almanac and week
* given in simulator_data.
*
* NOTES:
*
* - This simulates the pseudorange as the true distance to the satellite + noise.
* - This simulates the carrier phase as the true distance in wavelengths + bais + noise.
* - The bias is an integer multiple of 10 for easy debugging.
* - The satellite SNR/CN0 is proportional to the elevation of the satellite.
*
* USES:
* - Pipe observations into internals for testing
* - For integration testing with other devices that has to carry the radio signal.
*
* \param elapsed Number of seconds elapsed since last simulation step.
*/
void simulation_step_tracking_and_observations(double elapsed)
{
  (void)elapsed;

<<<<<<< HEAD
  u8 week = -1; //TODO: calc week from day
  double t = simulation_state.noisy_solution.time.tow; //TODO: correct?

  //First we calculate all the current sat positions, velocities
=======
  u8 week = -1;
  double t = sim_state.noisy_solution.time.tow;

  /* First we calculate all the current sat positions, velocities */
>>>>>>> f299318b
  for (u8 i=0; i<simulation_num_almanacs; i++) {
    calc_sat_state_almanac(&simulation_almanacs[i], t, week,
      simulation_sats_pos[i], simulation_sats_vel[i]);
  }


  /* Calculate the first sim_settings.num_sats amount of visible sats */
  u8 num_sats_selected = 0;
  double az, el;
  for (u8 i=0; i<simulation_num_almanacs; i++) {
    calc_sat_az_el_almanac(&simulation_almanacs[i], t, week,
                            sim_state.pos, &az, &el);

    if (el > 0 &&
        num_sats_selected < sim_settings.num_sats &&
        num_sats_selected < NAP_MAX_N_TRACK_CHANNELS) {

      /* Generate a code measurement which is just the pseudorange: */
      double points_to_sat[3];
      double base_points_to_sat[3];

      vector_subtract(3, simulation_sats_pos[i], sim_state.pos, points_to_sat);
      vector_subtract(3, simulation_sats_pos[i], sim_settings.base_ecef, base_points_to_sat);

      double distance_to_sat = vector_norm(3, points_to_sat);
      double base_distance_to_sat = vector_norm(3, base_points_to_sat);

      /* Fill out the observation details into the NAV_MEAS structure for this satellite, */
      /* We simulate the pseudorange as a noisy range measurement, and */
      /* the carrier phase as a noisy range in wavelengths + an integer offset. */

      populate_nav_meas(&sim_state.nav_meas[num_sats_selected],
        distance_to_sat, el, i);

      populate_nav_meas(&sim_state.base_nav_meas[num_sats_selected],
        base_distance_to_sat, el, i);

      /* As for tracking, we just set each sat consecutively in each channel. */
      /* This will cause weird jumps when a satellite rises or sets. */
      sim_state.tracking_channel[num_sats_selected].state = TRACKING_RUNNING;
      sim_state.tracking_channel[num_sats_selected].prn = simulation_almanacs[i].prn  + SIM_PRN_OFFSET;
      sim_state.tracking_channel[num_sats_selected].cn0 = sim_state.nav_meas[num_sats_selected].snr;

      num_sats_selected++;
    }
  }

  sim_state.noisy_solution.n_used = num_sats_selected;

}

/** Populate a navigation_measurement_t structure with simulated data for
* the almanac_i satellite, currently dist away from simulated point at given elevation.
*
*/
void populate_nav_meas(navigation_measurement_t *nav_meas, double dist, double elevation, int almanac_i)
{
  nav_meas->prn             =  simulation_almanacs[almanac_i].prn + SIM_PRN_OFFSET;

  nav_meas->raw_pseudorange =  dist;
  nav_meas->raw_pseudorange += rand_gaussian(sim_settings.pseudorange_sigma);

  nav_meas->carrier_phase =    dist / (GPS_C / GPS_L1_HZ);
  nav_meas->carrier_phase +=   simulation_fake_carrier_bias[almanac_i];
  nav_meas->carrier_phase +=   rand_gaussian(sim_settings.phase_sigma);

  nav_meas->snr             =  lerp(elevation, 0, M_PI/2, 4, 12) + rand_gaussian(sim_settings.cn0_sigma);
}

/** Returns true if the simulation is at all enabled
*/
inline bool simulation_enabled(void)
{
  return (sim_enabled > 0);
}

/** Returns true fi the simulation is enabled for the given mode_mask
*
* \param mode_mask The mode for which the simulation might be enabled.
*/
inline bool simulation_enabled_for(simulation_modes_t mode_mask) {
  return (sim_enabled > 0) &&
    ((sim_settings.mode_mask & mode_mask) > 0);
}

/** Sends an MSG_SIMULATION_ENABLED message with
*payload 1 if the simulation is enabled, payload 0 otherwise.
*/
void sbp_send_simulation_enabled(void)
{
  sbp_send_msg(MSG_SIMULATION_ENABLED,
    sizeof(u8),
    &sim_enabled);
}

/** Get current simulated PVT solution
* The structure returned by this changes every time simulation_step is called.
*/
inline gnss_solution* simulation_current_gnss_solution(void)
{
  return &sim_state.noisy_solution;
}

/** Get current simulated DOPS.
* The structure returned by this changes when settings are updated.
*/
inline dops_t* simulation_current_dops_solution(void)
{
  return &sim_state.dops;
}

/** Get current simulated baseline reference point in ECEF coordinates.
* The structure returned by this changes when settings are updated.
*/
inline double* simulation_ref_ecef(void)
{
  return sim_settings.base_ecef;
}

/** Get current simulated baseline vector in ECEF coordinates.
* The structure returned by this changes every time simulation_step is called.
*/
inline double* simulation_current_baseline_ecef(void)
{
  return sim_state.baseline;
}

/** Returns the number of satellites being simulated.
*/
u8 simulation_current_num_sats(void)
{
  return sim_state.noisy_solution.n_used;
}

/** Returns the current simulated tracking loops state simulated.
* This contains only noise, no interesting simulation information.
*
* \param channel The simulated tracking channel.
*/
tracking_state_msg_t simulation_current_tracking_state(u8 channel)
{
  if (channel >= simulation_current_num_sats()) {
    channel = simulation_current_num_sats() - 1;
  }
  return sim_state.tracking_channel[channel];
}

/** Returns the simulated navigation measurement of our moving position.
*/
navigation_measurement_t* simulation_current_navigation_measurements(void)
{
  return sim_state.nav_meas;
}

/** Returns the simulated navigation measurement at the base position
* for the simulation (aka the non-moving point around which the simulation moves).
* This is useful for testing RTK algorithms in hardware.
*/
navigation_measurement_t* simulation_current_base_navigation_measurements(void)
{
  return sim_state.base_nav_meas;
}


/** Enables or disables the simulator when an SBP callback triggers this function
*
*/
void set_simulation_enabled_callback(u16 sender_id, u8 len, u8 msg[], void* context)
{
  (void)sender_id; (void)len; (void) context;
  if (len == 1) {
    if (sim_state.last_update_ticks == 0) {
      sim_state.last_update_ticks = chTimeNow();
    }
    sim_enabled = msg[0];
  }

  if (simulation_enabled()) {
    printf("Enabled Simulation\n");
    led_on(LED_RED);
  } else {
    printf("Disabled Simulation\n");
    led_off(LED_RED);
  }

}

/**
* Do any setup we need for the satellite almanacs.
*/
void simulator_setup_almanacs(void)
{

  for (u8 i = 0; i < simulation_num_almanacs; i++) {
    simulation_fake_carrier_bias[i] = (rand() % 1000) * 10;
  }

}

/** Must be called from main() or equivalent function before simulator runs
*/
void simulator_setup(void)
{

  static sbp_msg_callbacks_node_t set_simulation_enabled_node;
  sbp_register_cbk(
    MSG_SIMULATION_ENABLED,
    &set_simulation_enabled_callback,
    &set_simulation_enabled_node
  );

  sim_state.noisy_solution.time.wn = simulation_week_number;
  sim_state.noisy_solution.time.tow = 0;

  simulator_setup_almanacs();

  SETTING("simulator", "base_ecef_x",       sim_settings.base_ecef[0],      TYPE_FLOAT);
  SETTING("simulator", "base_ecef_y",       sim_settings.base_ecef[1],      TYPE_FLOAT);
  SETTING("simulator", "base_ecef_z",       sim_settings.base_ecef[2],      TYPE_FLOAT);
  SETTING("simulator", "speed",             sim_settings.speed,             TYPE_FLOAT);
  SETTING("simulator", "radius",            sim_settings.radius,            TYPE_FLOAT);
  SETTING("simulator", "pos_sigma",         sim_settings.pos_sigma,         TYPE_FLOAT);
  SETTING("simulator", "speed_sigma",       sim_settings.speed_sigma,       TYPE_FLOAT);
  SETTING("simulator", "cn0_sigma",         sim_settings.cn0_sigma,         TYPE_FLOAT);
  SETTING("simulator", "pseudorange_sigma", sim_settings.pseudorange_sigma, TYPE_FLOAT);
  SETTING("simulator", "phase_sigma",       sim_settings.phase_sigma,       TYPE_FLOAT);
  SETTING("simulator", "num_sats",          sim_settings.num_sats,          TYPE_INT);
  SETTING("simulator", "mode_mask",         sim_settings.mode_mask,         TYPE_INT);

}

/** \} */

<|MERGE_RESOLUTION|>--- conflicted
+++ resolved
@@ -266,17 +266,10 @@
 {
   (void)elapsed;
 
-<<<<<<< HEAD
-  u8 week = -1; //TODO: calc week from day
-  double t = simulation_state.noisy_solution.time.tow; //TODO: correct?
-
-  //First we calculate all the current sat positions, velocities
-=======
   u8 week = -1;
   double t = sim_state.noisy_solution.time.tow;
 
   /* First we calculate all the current sat positions, velocities */
->>>>>>> f299318b
   for (u8 i=0; i<simulation_num_almanacs; i++) {
     calc_sat_state_almanac(&simulation_almanacs[i], t, week,
       simulation_sats_pos[i], simulation_sats_vel[i]);
