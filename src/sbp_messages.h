/*
 * Copyright (C) 2012-2013 Swift Navigation Inc.
 * Contact: Fergus Noble <fergus@swift-nav.com>
 *
 * This source is subject to the license found in the file 'LICENSE' which must
 * be be distributed together with this source. All other rights reserved.
 *
 * THIS CODE AND INFORMATION IS PROVIDED "AS IS" WITHOUT WARRANTY OF ANY KIND,
 * EITHER EXPRESSED OR IMPLIED, INCLUDING BUT NOT LIMITED TO THE IMPLIED
 * WARRANTIES OF MERCHANTABILITY AND/OR FITNESS FOR A PARTICULAR PURPOSE.
 */

#ifndef SWIFTNAV_SBP_MESSAGES_H
#define SWIFTNAV_SBP_MESSAGES_H

#include <libswiftnav/gpstime.h>

/** \addtogroup sbp
 * \{ */

<<<<<<< HEAD
#define MSG_PRINT                   0x01  /**< Piksi  -> Host  */

#define MSG_TRACKING_STATE          0x22  /**< Piksi  -> Host  */

#define MSG_SOLUTION                0x50  /**< Piksi  -> Host  */
#define MSG_DOPS                    0x51  /**< Piksi  -> Host  */

#define MSG_ALMANAC                 0x69  /**< Host   -> Piksi */
#define MSG_SET_TIME                0x68  /**< Host   -> Piksi */

#define MSG_ACQ_RESULT              0xA0  /**< Piksi  -> Host  */

#define MSG_BOOTLOADER_HANDSHAKE    0xB0  /**< Host  <-> Piksi */
#define MSG_BOOTLOADER_JUMP_TO_APP  0xB1  /**< Host   -> Piksi */

#define MSG_RESET                   0xB2  /**< Host   -> Piksi */

#define MSG_CW_START                0xC1  /**< Host   -> Piksi */
#define MSG_CW_RESULTS              0xC0  /**< Piksi  -> Host  */
=======
#define MSG_ID(groups, id) ((groups) | ((id) & 3))
>>>>>>> 8086b004

/** \defgroup msg_groups Message Groups
 * Swift Binary Protocol Message Groups.
 * \{ */

#define MSGS_NON_MASKABLE 0

#define MSGS_DEBUGGING    (1<<4)
#define MSGS_SOLUTION     (1<<5)
#define MSGS_OBSERVATIONS (1<<6)

/** \} */

<<<<<<< HEAD
=======
/** \defgroup msgs Message IDs
 * Swift Binary Protocol Message IDs.
 *
 * Upper nibble of msg_type is used as a bit field to group messages into
 * logical groups so they can be filtered using the SBP mask setting.
 *
 * The lower nibble identifies the particular message within the group.
 * \{ */

#define MSG_PRINT                   0x10  /**< Piksi  -> Host  */
#define MSG_DEBUG_VAR               0x11  /**< Piksi  -> Host  */

#define MSG_ALMANAC                 0x01  /**< Host   -> Piksi */
#define MSG_SET_TIME                0x02  /**< Host   -> Piksi */

#define MSG_BOOTLOADER_HANDSHAKE    0x03  /**< Host  <-> Piksi */
#define MSG_BOOTLOADER_JUMP_TO_APP  0x04  /**< Host   -> Piksi */

#define MSG_CW_START                0x12  /**< Host   -> Piksi */
#define MSG_CW_RESULTS              0x13  /**< Piksi  -> Host  */

#define MSG_NAP_DEVICE_DNA          0x14  /**< Host  <-> Piksi */

#define MSG_STM_FLASH_WRITE         0x05  /**< Host   -> Piksi */
#define MSG_STM_FLASH_READ          0x06  /**< Host  <-> Piksi */
#define MSG_STM_FLASH_ERASE         0x07  /**< Host   -> Piksi */
#define MSG_STM_FLASH_DONE          0x08  /**< Piksi  -> Host  */

#define MSG_STM_UNIQUE_ID           0x15  /**< Host  <-> Piksi */

#define MSG_M25_FLASH_WRITE         0x09  /**< Host   -> Piksi */
#define MSG_M25_FLASH_READ          0x0A  /**< Host  <-> Piksi */
#define MSG_M25_FLASH_ERASE         0x0B  /**< Host   -> Piksi */
#define MSG_M25_FLASH_DONE          0x0C  /**< Piksi  -> Host  */

#define MSG_SOLUTION                0x20  /**< Piksi  -> Host  */
#define MSG_DOPS                    0x21  /**< Piksi  -> Host  */

#define MSG_BASELINE                0x23  /**< Piksi  -> Host  */
typedef struct __attribute__((packed)) {
  double ned[3]; /**< Baseline in local North, East, Down frame (m). */
  gps_time_t t;  /**< GPS time of baseline solution. */
  u16 flags;     /**< Baseline solution flags. TODO: Add defs. */
  u8 n_sats;     /**< Number of satellites used in solution. */
} msg_baseline_t;

#define MSG_OBS_HDR                 0x40  /**< Piksi  -> Host  */
typedef struct __attribute__((packed)) {
  gps_time_t t; /**< GPS time of observation. */
  u8 count;     /**< Serial count of obervation. */
  u8 n_obs;     /**< Number of observation records to follow. */
} msg_obs_hdr_t;

#define MSG_OBS                     0x41  /**< Piksi  -> Host  */
typedef struct __attribute__((packed)) {
  double P;      /**< Pseudorange (m) */
  double L;      /**< Carrier-phase (cycles) */
  float D;       /**< Doppler frequency (Hz) */
  float snr;     /**< Signal-to-Noise ratio */
  u8 lock_count; /**< Number of epochs that phase lock has been maintained. */
  u8 signal;     /**< Upper nibble: Satellite system designator,
                      Lower nibble: Signal type designator.
                      TODO: Add defs.*/
  u8 prn;        /**< Satellite number. */
  u8 flags;      /**< Observation flags. TODO: Add defs. */
  u8 obs_n;      /**< Observation number in set. */
} msg_obs_t;

#define MSG_TRACKING_STATE          0x16  /**< Piksi  -> Host  */

>>>>>>> 8086b004
/** \} */

/** \} */

#endif  /* SWIFTNAV_SBP_MESSAGES_H */
<|MERGE_RESOLUTION|>--- conflicted
+++ resolved
@@ -18,29 +18,7 @@
 /** \addtogroup sbp
  * \{ */
 
-<<<<<<< HEAD
-#define MSG_PRINT                   0x01  /**< Piksi  -> Host  */
-
-#define MSG_TRACKING_STATE          0x22  /**< Piksi  -> Host  */
-
-#define MSG_SOLUTION                0x50  /**< Piksi  -> Host  */
-#define MSG_DOPS                    0x51  /**< Piksi  -> Host  */
-
-#define MSG_ALMANAC                 0x69  /**< Host   -> Piksi */
-#define MSG_SET_TIME                0x68  /**< Host   -> Piksi */
-
-#define MSG_ACQ_RESULT              0xA0  /**< Piksi  -> Host  */
-
-#define MSG_BOOTLOADER_HANDSHAKE    0xB0  /**< Host  <-> Piksi */
-#define MSG_BOOTLOADER_JUMP_TO_APP  0xB1  /**< Host   -> Piksi */
-
-#define MSG_RESET                   0xB2  /**< Host   -> Piksi */
-
-#define MSG_CW_START                0xC1  /**< Host   -> Piksi */
-#define MSG_CW_RESULTS              0xC0  /**< Piksi  -> Host  */
-=======
 #define MSG_ID(groups, id) ((groups) | ((id) & 3))
->>>>>>> 8086b004
 
 /** \defgroup msg_groups Message Groups
  * Swift Binary Protocol Message Groups.
@@ -54,8 +32,6 @@
 
 /** \} */
 
-<<<<<<< HEAD
-=======
 /** \defgroup msgs Message IDs
  * Swift Binary Protocol Message IDs.
  *
@@ -126,7 +102,6 @@
 
 #define MSG_TRACKING_STATE          0x16  /**< Piksi  -> Host  */
 
->>>>>>> 8086b004
 /** \} */
 
 /** \} */
