--- conflicted
+++ resolved
@@ -69,13 +69,8 @@
   /* We don't want spi_setup() called until the FPGA has finished configuring
    * itself and has read the device hash out of the configuration flash.
    * (It uses the SPI2 bus for this.) */
-<<<<<<< HEAD
-//  while (!(swift_nap_conf_done() && swift_nap_hash_rd_done()))
-//    __asm__("nop");
-=======
   while (!(swift_nap_conf_done() && swift_nap_hash_rd_done()))
     __asm__("nop");
->>>>>>> dac95d89
 
   /* Initialise the SPI peripheral. */
   spi_setup();
@@ -456,11 +451,7 @@
    * + 16 bits sample count.
    */
   u8 temp[2*3*3+2];
-<<<<<<< HEAD
-  swift_nap_xfer_blocking(SPI_ID_TRACK_BASE + channel*TRACK_SIZE + TRACK_CORR_OFFSET, 2*3*3, temp, temp);
-=======
   swift_nap_xfer_blocking(SPI_ID_TRACK_BASE + channel*TRACK_SIZE + TRACK_CORR_OFFSET, 2*3*3+2, temp, temp);
->>>>>>> dac95d89
   track_unpack_corr(temp, sample_count, corrs);
 }
 
@@ -548,12 +539,9 @@
   DMA1_S3CR |= DMA_SxCR_EN;
   DMA1_S4CR |= DMA_SxCR_EN;
 
-<<<<<<< HEAD
-=======
   while (DMA1_S4NDTR > 0);
 }
 
->>>>>>> dac95d89
 void track_read_corr_dma(u8 channel) // not yet updated for v2.2
 {
   spi_dma_buffer[0] = SPI_ID_TRACK_BASE + channel*TRACK_SIZE + TRACK_CORR_OFFSET; // Select correlation result register
