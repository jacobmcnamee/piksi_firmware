/*
 * Copyright (C) 2011 Fergus Noble <fergusnoble@gmail.com>
 *
 * This program is free software: you can redistribute it and/or modify
 * it under the terms of the GNU General Public License as published by
 * the Free Software Foundation, either version 3 of the License, or
 * (at your option) any later version.
 *
 * This program is distributed in the hope that it will be useful,
 * but WITHOUT ANY WARRANTY; without even the implied warranty of
 * MERCHANTABILITY or FITNESS FOR A PARTICULAR PURPOSE.  See the
 * GNU General Public License for more details.
 *
 * You should have received a copy of the GNU General Public License
 * along with this program.  If not, see <http://www.gnu.org/licenses/>.
 */

#include <math.h>
#include <stdio.h>

#include <libopencm3/cm3/nvic.h>
#include <libopencm3/stm32/spi.h>
#include <libopencm3/stm32/f4/gpio.h>
#include <libopencm3/stm32/exti.h>
#include <libopencm3/stm32/usart.h>
#include <libopencm3/stm32/f4/rcc.h>
#include <libopencm3/stm32/f4/dma.h>
#include <libopencm3/stm32/f4/timer.h>

#include "swift_nap_io.h"
#include "track.h"
#include "acq.h"
#include "cw.h"
#include "debug.h"
#include "error.h"
#include "hw/spi.h"
#include "hw/max2769.h"
#include "hw/m25_flash.h"

#include <libswiftnav/prns.h>

u32 exti_count = 0;

#define SPI_DMA_BUFFER_LEN 22
u8 spi_dma_buffer[SPI_DMA_BUFFER_LEN];

void swift_nap_callbacks_setup();

void swift_nap_setup()
{
  /* Setup the FPGA conf done line */
  RCC_AHB1ENR |= RCC_AHB1ENR_IOPCEN;
  gpio_mode_setup(GPIOC, GPIO_MODE_INPUT, GPIO_PUPD_NONE, GPIO1);

  /* We don't want spi_setup() called until
   * the FPGA has finished configuring itself.
   * (It uses the SPI2 bus for this.)
   */
  while (!(swift_nap_conf_done()))
    __asm__("nop");

  /* Initialise the SPI peripheral. */
  spi_setup();
//  spi_dma_setup();

  /* Setup the front end. */
  max2769_setup();

  /* Setup the reset line GPIO */
  RCC_AHB1ENR |= RCC_AHB1ENR_IOPAEN;
	gpio_mode_setup(GPIOA, GPIO_MODE_OUTPUT, GPIO_PUPD_NONE, GPIO2);
  gpio_clear(GPIOA, GPIO2);

  /* Setup the timing strobe output. */
//  timing_strobe_setup();

  /* Setup the external interrupts. */
  exti_setup();

  /* Setup callback functions */
  swift_nap_callbacks_setup();
}

void swift_nap_reset()
{
  gpio_set(GPIOA, GPIO2);
  for (int i = 0; i < 50; i++)
    __asm__("nop");
  gpio_clear(GPIOA, GPIO2);
  for (int i = 0; i < 200; i++)
    __asm__("nop");
}

/* Check if configuration is finished
 * Returns 1 if configuration is finished (line high), 0 if not finished (line low) 
 */
u8 swift_nap_conf_done()
{
  return ((gpio_port_read(GPIOC))>>1) & 0x01;
}

void swift_nap_xfer_blocking(u8 spi_id, u8 n_bytes, u8 data_in[], const u8 data_out[])
{

  // Check that there's no DMA transfer in progress
  if (DMA1_S3CR & DMA_SxCR_EN || DMA1_S4CR & DMA_SxCR_EN) {
    /* DMA transfer already in progress.
     * TODO: handle this gracefully, but for now...
     */
    speaking_death("SPI DMA xfer already in progess");
  }

  spi_slave_select(SPI_SLAVE_FPGA);

  spi_xfer(SPI_BUS_FPGA, spi_id);

  /* If data_in is NULL then discard read data. */
  if (data_in)
    for (u8 i=0; i < n_bytes; i++)
      data_in[i] = spi_xfer(SPI_BUS_FPGA, data_out[i]);
  else
    for (u8 i=0; i < n_bytes; i++)
      spi_xfer(SPI_BUS_FPGA, data_out[i]);

  spi_slave_deselect();
}

void exti_setup()
{
  /* Signal from the FPGA is on PA1. */

  /* Enable clock to GPIOA. */
  RCC_AHB1ENR |= RCC_AHB1ENR_IOPAEN;
  /* Enable clock to SYSCFG which contains the EXTI functionality. */
  RCC_APB2ENR |= RCC_APB2ENR_SYSCFGEN;

  exti_select_source(EXTI1, GPIOA);
	exti_set_trigger(EXTI1, EXTI_TRIGGER_RISING);
  exti_reset_request(EXTI1);
	exti_enable_request(EXTI1);

	/* Enable EXTI1 interrupt */
	nvic_enable_irq(NVIC_EXTI1_IRQ);
}

void exti1_isr()
{

  exti_reset_request(EXTI1);

  u32 irq = swift_nap_read_irq_blocking();

  if (irq & IRQ_ACQ_DONE) {
    acq_service_irq();
  }

  if (irq & IRQ_ACQ_LOAD_DONE) {
    acq_service_load_done();
  }

  if (irq & IRQ_CW_DONE) {
    cw_service_irq();
  }

  if (irq & IRQ_CW_LOAD_DONE) {
    cw_service_load_done();
  }

  /* Mask off everything but tracking irqs. */
  irq &= IRQ_TRACK_MASK;

  /* Loop over tracking irq bit flags. */
  for(u8 n=0; n<TRACK_N_CHANNELS; n++) {
    /* Save a bit of time by seeing if the rest of the bits
     * are zero in one go so we don't have to loop over all
     * of them.
     */
    if (!(irq >> n))
      break;

    /* Test is the nth tracking irq flag is set, if so service it. */
    if ((irq >> n) & 1) {
      tracking_channel_get_corrs(n);
      tracking_channel_update(n);
    }
  }

  exti_count++;

  /* We need a level (not edge) sensitive interrupt -
   * if there is another interrupt pending on the Swift
   * NAP then the IRQ line will stay high. Therefore if
   * the line is still high, trigger another interrupt.
   */
  if (GPIOA_IDR & GPIO1)
    EXTI_SWIER = (1<<1);
}

u32 last_exti_count()
{
  return exti_count;
}

void wait_for_exti()
{
  u32 last_last_exti = last_exti_count();
  while(last_exti_count() == last_last_exti);
}

void timing_strobe(u32 falling_edge_count)
{
  u8 temp[4];
  temp[0] = (falling_edge_count >> 24) & 0xFF;
  temp[1] = (falling_edge_count >> 16) & 0xFF;
  temp[2] = (falling_edge_count >> 8) & 0xFF;
  temp[3] = (falling_edge_count >> 0) & 0xFF;
  swift_nap_xfer_blocking(SPI_ID_TIMING_COMPARE,4,temp,temp);
  /* Add a little bit of delay before the next
   * timing strobe.
   */
  for (u32 i = 0; i < 50; i++)
    __asm__("nop");
}

u32 timing_count(){
  u8 temp[4] = {0,0,0,0};
  swift_nap_xfer_blocking(SPI_ID_TIMING_COUNT,4,temp,temp);
  return (temp[0]<<24)|(temp[1]<<16)|(temp[2]<<8)|temp[3];
}

<<<<<<< HEAD
void timing_strobe_setup()
{
  /* Setup Timer 2 as out global sample counter. */
  RCC_APB1ENR |= RCC_APB1ENR_TIM2EN;

  /* Set timer prescale to divide APB bus back to the sample
   * clock frequency.
   *
   * NOTE: This will only work for ppre1_freq that is an integer
   *       multiple of the sample clock.
   * NOTE: Assumes APB1 prescale != 1, see Ref Man pg. 84
   */
  timer_set_prescaler(TIM2, 2*rcc_ppre1_frequency / SAMPLE_FREQ);

  /* Set time auto-reload value to the longest possible period. */
  timer_set_period(TIM2, 0xFFFFFFFF);

  /* Configure PA0 as TIM2CH1 alternate function. */
  timer_enable_oc_output(TIM2, TIM_OC1);
  gpio_mode_setup(GPIOA, GPIO_MODE_AF, GPIO_PUPD_NONE, GPIO0);
  gpio_set_af(GPIOA, GPIO_AF1, GPIO0);

  /* Enable timer */
  TIM2_CNT = 0;
  timer_generate_event(TIM2, TIM_EGR_UG);
  timer_enable_counter(TIM2);
=======
u32 timing_count_latched(){
  u8 temp[4] = {0,0,0,0};
  swift_nap_xfer_blocking(SPI_ID_TIMING_COUNT_LATCH,4,temp,temp);
  return (temp[0]<<24)|(temp[1]<<16)|(temp[2]<<8)|temp[3];
>>>>>>> d0c35b25
}

u32 swift_nap_read_irq_blocking()
{
  u8 temp[4] = {0, 0, 0, 0};
  swift_nap_xfer_blocking(SPI_ID_IRQ, 4, temp, temp);
  return (temp[0]<<24)|(temp[1]<<16)|(temp[2]<<8)|temp[3];
}

u32 swift_nap_read_error_blocking()
{
  u8 temp[4] = {0, 0, 0, 0};
  swift_nap_xfer_blocking(SPI_ID_ERROR, 4, temp, temp);
  return (temp[0]<<24)|(temp[1]<<16)|(temp[2]<<8)|temp[3];
}

void acq_set_load_enable_blocking()
{
  u8 temp[1] = {0xFF};
  swift_nap_xfer_blocking(SPI_ID_ACQ_LOAD_ENABLE, 1, 0, temp);
}

void acq_clear_load_enable_blocking()
{
  u8 temp[1] = {0x00};
  swift_nap_xfer_blocking(SPI_ID_ACQ_LOAD_ENABLE, 1, 0, temp);
}

/** Write initialisation parameters to the Swift NAP acquisition channel.
 * Writes acquisition initialisation parameters into the ACQ_INIT
 * register on the Swift NAP.
 *
 * NOTE: Swift NAP returns corrs corresponding to code phases from
 * code_phase_reg_value-ACQ_N_TAPS-1 to code_phase_reg_value where
 * code_phase_reg_value is the raw value written into the code phase
 * portion of the init register.
 *
 * <ul>
 *   <li> corrs[0] -> code_phase_reg_value-ACQ_N_TAPS+1
 *   <li> corrs[AQC_N_TAPS-1] -> code_phase_reg_value
 * </ul>
 *
 * Lets take account of this here by writing code_phase+ACQ_N_TAPS-1
 * to the code phase register on the Swift NAP. This means the
 * correlations returned will be:
 *
 * <ul>
 *   <li> corrs[0] -> code_phase
 *   <li> corrs[ACQ_N_TAPS] -> code_phase-ACQ_N_TAPS+1
 * </ul>
 *
 * \param prn          PRN number - 1 (0..31)
 * \param code_phase   Code phase of the first correlation returned
 *                     (see note above), in acquisition units.
 * \param carrier_freq Carrier frequency i.e. Doppler in acquisition
 *                     units.
 */
void acq_write_init_blocking(u8 prn, u16 code_phase, s16 carrier_freq)
{
  u8 temp[4];

  /* Modulo 1023*4 in case adding ACQ_N_TAPS-1 rolls us over a
   * code phase boundary.
   */
  u16 code_phase_reg_value = (code_phase+ACQ_N_TAPS-1) % (1023*4);

  temp[0] = (1<<5) |                          // Acq enabled
            ((carrier_freq >> 7) & 0x1F);     // carrier freq [11:7]

  temp[1] = (carrier_freq << 1) |            // carrier freq [6:0]
            (code_phase_reg_value >> 11);     // code phase [11]

  temp[2] = code_phase_reg_value >> 3;        // code phase [10:3]

  temp[3] = (code_phase_reg_value << 5) |     // code phase [2:0]
            (prn & 0x1F);                     // PRN number (0..31)

  swift_nap_xfer_blocking(SPI_ID_ACQ_INIT, 4, 0, temp);

}

/** Disable the acquisition channel.
 * Writes to the ACQ_INIT register in the Swift NAP to
 * disable the acquisition channel.
 */
void acq_disable_blocking()
{
  u8 temp[4] = {0,0,0,0};
  swift_nap_xfer_blocking(SPI_ID_ACQ_INIT, 4, 0, temp);
}

void acq_read_corr_blocking(corr_t corrs[]) {
  u8 temp[2*ACQ_N_TAPS * 3];

  swift_nap_xfer_blocking(SPI_ID_ACQ_CORR, 2*ACQ_N_TAPS*3, temp, temp);

  struct {s32 xtend:24;} sign; // graphics.stanford.edu/~seander/bithacks.html#FixedSignExtend

  for (u8 i=0; i<ACQ_N_TAPS; i++) {

    sign.xtend  = (temp[6*i]   << 16)    // MSB
                | (temp[6*i+1] << 8)     // Middle byte
                | (temp[6*i+2]);         // LSB

    corrs[i].Q = sign.xtend; /* Sign extend! */

    sign.xtend  = (temp[6*i+3] << 16)    // MSB
                | (temp[6*i+4] << 8)     // Middle byte
                | (temp[6*i+5]);         // LSB

    corrs[i].I = sign.xtend; /* Sign extend! */
  }
}

void acq_write_code_blocking(u8 prn) {
  swift_nap_xfer_blocking(SPI_ID_ACQ_CODE, 128, 0, ca_code(prn));
}

void track_write_init_blocking(u8 channel, u8 prn, s32 carrier_phase, u16 code_phase) {
  /* for length(prn) = 5,
   *     length(carrier_phase) = 24,
   *     length(code_phase) = 14
   */
  u8 temp[6] = {0, 0, 0, 0, 0, 0};

  temp[0] = ((code_phase << 5) >> 16) & 0x07;
  temp[1] = (code_phase << 5) >> 8;
  temp[2] = (((carrier_phase << 5) >> 24) & 0x1F) | (code_phase << 5);
  temp[3] = (carrier_phase << 5) >> 16;
  temp[4] = (carrier_phase << 5) >> 8;
  temp[5] = (prn & 0x1F) | (carrier_phase << 5 & 0xE0);

  swift_nap_xfer_blocking(SPI_ID_TRACK_BASE + channel*TRACK_SIZE + TRACK_INIT_OFFSET, 6, 0, temp);
}

void track_write_update_blocking(u8 channel, s32 carrier_freq, u32 code_phase_rate) {
  u8 temp[6] = {0, 0, 0, 0, 0, 0};

  temp[0] = (code_phase_rate >> 24) & 0x1F;
  temp[1] = (code_phase_rate >> 16);
  temp[2] = (code_phase_rate >> 8);
  temp[3] = code_phase_rate;
  temp[4] = (carrier_freq >> 8);
  temp[5] = carrier_freq;

  /*printf("%d, %d", (int)carrier_freq, (unsigned int)code_phase_rate);*/
  /*printf("0x");*/
  /*for(u8 i=0; i<6; i++)*/
    /*printf("%02X", temp[i]);*/
  /*printf("\n");*/

  swift_nap_xfer_blocking(SPI_ID_TRACK_BASE + channel*TRACK_SIZE + TRACK_UPDATE_OFFSET, 6, 0, temp);
}

void track_read_corr_blocking(u8 channel, u16* sample_count, corr_t corrs[]) {
  /* 2 (I or Q) * 3 (E, P or L) * 3 (24 bits / 8)
   * + 16 bits sample count.
   */
  u8 temp[2*3*3+2];

  swift_nap_xfer_blocking(SPI_ID_TRACK_BASE + channel*TRACK_SIZE + TRACK_CORR_OFFSET, 2*3*3, temp, temp);

  struct {s32 xtend:24;} sign; // graphics.stanford.edu/~seander/bithacks.html#FixedSignExtend

  *sample_count = (temp[0]<<8) | temp[1];

  for (u8 i=0; i<3; i++) {

    sign.xtend  = (temp[6*(3-i-1)+2] << 16)    // MSB
                | (temp[6*(3-i-1)+3] << 8)     // Middle byte
                | (temp[6*(3-i-1)+4]);         // LSB

    corrs[i].Q = sign.xtend; /* Sign extend! */

    sign.xtend  = (temp[6*(3-i-1)+5] << 16)    // MSB
                | (temp[6*(3-i-1)+6] << 8)     // Middle byte
                | (temp[6*(3-i-1)+7]);         // LSB

    corrs[i].I = sign.xtend; /* Sign extend! */
  }
}

void track_read_phase_blocking(u8 channel, u32* carrier_phase, u64* code_phase)
{
  u8 temp[9] = {0, 0, 0x22, 0, 0, 0, 0, 0, 0};

  swift_nap_xfer_blocking(SPI_ID_TRACK_BASE + channel*TRACK_SIZE + TRACK_PHASE_OFFSET, 9, temp, temp);

  *carrier_phase = temp[8] |
                   (temp[7] << 8) |
                   (temp[6] << 16);

  *code_phase = (u64)temp[5] |
                ((u64)temp[4] << 8) |
                ((u64)temp[3] << 16) |
                ((u64)temp[2] << 24) |
                ((u64)temp[1] << 32) |
                ((u64)temp[0] << 40);
}

void spi_dma_setup() { // not yet updated for v2.2

  RCC_AHB1ENR |= RCC_AHB1ENR_DMA1EN;  // Enable clock to DMA peripheral

  spi_enable_rx_dma(SPI2);  // Set appropriate bits in SPI2_CR2 to pass DMA requests to DMA controller
  spi_enable_tx_dma(SPI2);

  /* SPI2 RX - stream 3, channel 0, high priority*/
  DMA1_S3CR = 0; /* Make sure stream is disabled to start. */
  DMA1_S3CR = DMA_SxCR_DMEIE | DMA_SxCR_TEIE |  // Error interrupts
              DMA_SxCR_TCIE |                      // Transfer complete interrupt
              DMA_SxCR_DIR_PERIPHERAL_TO_MEM |
              DMA_SxCR_MINC |                         // Increment the memory address after each transfer
              DMA_SxCR_PSIZE_8BIT |                   // 8 bit transfers from SPI peripheral
              DMA_SxCR_MSIZE_8BIT |                   // and to memory
              DMA_SxCR_PL_HIGH |                      // High priority
              DMA_SxCR_CHSEL(0);                      // The channel selects which request line will trigger a transfer
                                                      // In this case, channel 0 = SPI2_RX (see CD00225773.pdf Table 22)

  DMA1_S3NDTR = 0;        // For now, don't transfer any number of datas (will be set in the initiating function)

  DMA1_S3PAR = &SPI2_DR;          // This is the address the data will be streamed from
  DMA1_S3M0AR = spi_dma_buffer;   // And where it's going to end up

  DMA1_S3FCR = 0;         // FIFO disabled, i.e. direct mode.  TODO: see if FIFO helps performance

  /* SPI2 TX - stream 4, channel 0, high priority */
  DMA1_S4CR = 0; /* Make sure stream is disabled to start. */
  DMA1_S4CR = DMA_SxCR_DMEIE | DMA_SxCR_TEIE |  // Error interrupts
                                                      // No transfer complete interrupt (we'll use the RX one)
              DMA_SxCR_DIR_MEM_TO_PERIPHERAL |
              DMA_SxCR_MINC |                         // Increment the memory address after each transfer
              DMA_SxCR_PSIZE_8BIT |                   // 8 bit transfers to SPI peripheral
              DMA_SxCR_MSIZE_8BIT |                   // and from memory
              DMA_SxCR_PL_HIGH |                      // High priority
              DMA_SxCR_CHSEL(0);                      // The channel selects which request line will trigger a transfer
                                                      // In this case, channel 0 = SPI2_TX (see CD00225773.pdf Table 22)

  DMA1_S4NDTR = 0;        // For now, don't transfer any number of datas (will be set in the initiating function)

  DMA1_S4PAR = &SPI2_DR;          // This is the address the data will be streamed to
  DMA1_S4M0AR = spi_dma_buffer;   // And where it's coming from

  DMA1_S4FCR = 0;         // FIFO disabled, i.e. direct mode.  TODO: see if FIFO helps performance
  /* SPI2 TX */

}

void swift_nap_xfer_dma(u8 n_bytes) { // not yet updated for v2.2

  if (DMA1_S3CR & DMA_SxCR_EN || DMA1_S4CR & DMA_SxCR_EN) {
    /* DMA transfer already in progress.
     * TODO: handle this gracefully, but for now...
     */
    speaking_death("SPI DMA xfer already in progess");
  }

  DMA1_S4NDTR = n_bytes; // For now, don't transfer any number of datas (will be set in the initiating function)

  spi_slave_select(SPI_SLAVE_FPGA);

  /* Enable DMA channels. */
  DMA1_S3CR |= DMA_SxCR_EN;
  DMA1_S4CR |= DMA_SxCR_EN;
}


void track_read_corr_dma(u8 channel) // not yet updated for v2.2
{
  spi_dma_buffer[0] = SPI_ID_TRACK_BASE + channel*TRACK_SIZE + TRACK_CORR_OFFSET; // Select correlation result register

  /* Start 18 byte DMA xfer i.e. 2 (I or Q) * 3 (E, P or L) * 3 (24 bits / 8) */
  swift_nap_xfer_dma(2*3*3);
}

void track_unpack_corr_dma(corr_t corrs[]) // not yet updated for v2.2
{
  /* Correlations now in DMA buffer, skip first byte that
   * corresponds to the SPI ID.
   */
  u8* temp = spi_dma_buffer+1;

  struct {s32 x:24;} s;
  for (u8 i=0; i<3; i++) {
    corrs[2-i].Q  = (u32)temp[6*i+2];
    corrs[2-i].Q |= (u32)temp[6*i+1] << 8;
    corrs[2-i].Q |= (u32)temp[6*i]   << 16;
    corrs[2-i].Q = s.x = corrs[2-i].Q; // Sign extend!

    corrs[2-i].I  = (u32)temp[6*i+5];
    corrs[2-i].I |= (u32)temp[6*i+4] << 8;
    corrs[2-i].I |= (u32)temp[6*i+3] << 16;
    corrs[2-i].I = s.x = corrs[2-i].I; // Sign extend!
  }
}

void track_write_code_blocking(u8 channel,u8 prn) {
  swift_nap_xfer_blocking(SPI_ID_TRACK_BASE + channel*TRACK_SIZE + TRACK_CODE_OFFSET, 128, 0, ca_code(prn));
}

void cw_set_load_enable_blocking()
{
  u8 temp[1] = {0xFF};
  swift_nap_xfer_blocking(SPI_ID_CW_LOAD_ENABLE, 1, 0, temp);
}

void cw_clear_load_enable_blocking()
{
  u8 temp[1] = {0x00};
  swift_nap_xfer_blocking(SPI_ID_CW_LOAD_ENABLE, 1, 0, temp);
}

void cw_write_init_blocking(s32 carrier_freq)
{
  u8 temp[3];

  temp[0] = (1<<3) |                        // cw enabled
            ((carrier_freq >> 30) & 0x04) | // carrier freq [sign]
            ((carrier_freq >> 16) & 0x03);  // carrier freq [17:16]

  temp[1] = (carrier_freq >> 8) & 0xFF;     // carrier freq [15:8]
  temp[2] = carrier_freq & 0xFF;            // carrier freq [7:0]

  swift_nap_xfer_blocking(SPI_ID_CW_INIT, 3, 0, temp);
}

void cw_disable_blocking()
{
  u8 temp[3] = {0,0,0};
  swift_nap_xfer_blocking(SPI_ID_CW_INIT, 3, 0, temp);
}

void cw_read_corr_blocking(corr_t* corrs) {
  u8 temp[6]; //6 u8 = 48 bits = 2*(24 bits)

  swift_nap_xfer_blocking(SPI_ID_CW_CORR, 6, temp, temp);

	//should 24 instead be a macro constant?
  struct {s32 xtend:24;} sign; // graphics.stanford.edu/~seander/bithacks.html#FixedSignExtend

  sign.xtend  = (temp[0] << 16)    // MSB
              | (temp[1] << 8)     // Middle byte
              | (temp[2]);         // LSB

  corrs->Q = sign.xtend; /* Sign extend! */

  sign.xtend  = (temp[3] << 16)    // MSB
              | (temp[4] << 8)     // Middle byte
              | (temp[5]);         // LSB

  corrs->I = sign.xtend; /* Sign extend! */
}

//Spartan 6 Device DNA is 57 bits, padded to 64 (with 0's) within FPGA
void get_nap_dna(u8 dna[]){
  swift_nap_xfer_blocking(SPI_ID_DNA,8,dna,dna);
}

u8 get_nap_hash_status(){
  u8 temp[1];
  swift_nap_xfer_blocking(SPI_ID_HASH_STATUS,1,temp,temp);
  return temp[0];
}

void get_nap_dna_callback(){
  // Retrieves Spartan 6 Device DNA and sends back over UART
  u8 dna[8];
  get_nap_dna(dna);
  // TODO : error handling for debug_send_msg failure?
  debug_send_msg(MSG_NAP_DEVICE_DNA, 8, dna);
}

void xfer_dna_hash(){
  u8 hash[16];
  m25_read(M25_FPGA_HASH_ADDR,16,hash);
//  printf("dna_hash in flash = 0x");
//  for(u8 i=0; i<sizeof(hash); i++){
//    printf("%02x",hash[i]);
//  }
//  printf("\n");
  swift_nap_xfer_blocking(SPI_ID_DNA_HASH, 16, hash, hash);
//  printf("dna_hash in fpga = 0x");
//  for(u8 i=0; i<sizeof(hash); i++){
//    printf("%02x",hash[i]);
//  }
//  printf("\n");
}

void swift_nap_callbacks_setup(){
  static msg_callbacks_node_t swift_nap_dna_node;
  debug_register_callback(MSG_NAP_DEVICE_DNA, &get_nap_dna_callback, &swift_nap_dna_node);
}<|MERGE_RESOLUTION|>--- conflicted
+++ resolved
@@ -228,39 +228,10 @@
   return (temp[0]<<24)|(temp[1]<<16)|(temp[2]<<8)|temp[3];
 }
 
-<<<<<<< HEAD
-void timing_strobe_setup()
-{
-  /* Setup Timer 2 as out global sample counter. */
-  RCC_APB1ENR |= RCC_APB1ENR_TIM2EN;
-
-  /* Set timer prescale to divide APB bus back to the sample
-   * clock frequency.
-   *
-   * NOTE: This will only work for ppre1_freq that is an integer
-   *       multiple of the sample clock.
-   * NOTE: Assumes APB1 prescale != 1, see Ref Man pg. 84
-   */
-  timer_set_prescaler(TIM2, 2*rcc_ppre1_frequency / SAMPLE_FREQ);
-
-  /* Set time auto-reload value to the longest possible period. */
-  timer_set_period(TIM2, 0xFFFFFFFF);
-
-  /* Configure PA0 as TIM2CH1 alternate function. */
-  timer_enable_oc_output(TIM2, TIM_OC1);
-  gpio_mode_setup(GPIOA, GPIO_MODE_AF, GPIO_PUPD_NONE, GPIO0);
-  gpio_set_af(GPIOA, GPIO_AF1, GPIO0);
-
-  /* Enable timer */
-  TIM2_CNT = 0;
-  timer_generate_event(TIM2, TIM_EGR_UG);
-  timer_enable_counter(TIM2);
-=======
 u32 timing_count_latched(){
   u8 temp[4] = {0,0,0,0};
   swift_nap_xfer_blocking(SPI_ID_TIMING_COUNT_LATCH,4,temp,temp);
   return (temp[0]<<24)|(temp[1]<<16)|(temp[2]<<8)|temp[3];
->>>>>>> d0c35b25
 }
 
 u32 swift_nap_read_irq_blocking()
